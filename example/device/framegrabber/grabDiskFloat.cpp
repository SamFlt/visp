--- conflicted
+++ resolved
@@ -34,18 +34,12 @@
 /*!
   \file grabDiskFloat.cpp
 
-<<<<<<< HEAD
   \brief Example of depth map sequence reading from the disk using vpDiskGrabber
   class. Depth map sequence can result from an acquisition using a depth camera.
 
   The image sequence consists in successive depth maps. Several formats are supported,
   such as PFM, EXR if you have either TinyEXR or OpenCV, TIFF if you have OpenCV or
   NPY if you have MINIZ.
-=======
-  \brief Example of image sequence reading from the disk using vpDiskGrabber class.
-
-  The sequence is made of successive images.
->>>>>>> ee105dd2
 */
 
 #include <stdlib.h>
@@ -79,12 +73,7 @@
   \param step : Step between two successive images to read.
   \param nzero : Number of zero for the image number coding.
  */
-<<<<<<< HEAD
 void usage(const char *name, const char *badparam, std::string ipath, std::string genericname, long int first,
-=======
-void usage(const char *name, const char *badparam, const std::string &ipath, const std::string &basename,
-           const std::string &ext, const std::string &genericname, long int first,
->>>>>>> ee105dd2
            long int last, long int step, unsigned int nzero)
 {
   fprintf(stdout, "\n\
@@ -102,27 +91,11 @@
   -i <input image path>                                     %s\n\
      Set image input path. The sequence will be looked for in this folder.\n\
 \n\
-<<<<<<< HEAD
   -g <generic name>                                            %s\n\
      Specify the generic name of the files.\n\
      A generic name of file is for example myfile_%%04d.npy\n\
      Several formats are supported, such as PFM, EXR if you have either TinyEXR or OpenCV,\n\
      TIFF if you have OpenCV or NPY if you have MINIZ.\n\
-=======
-  -b <base name>                                            %s\n\
-     Specify the base name of the files of the sequence\n\
-     containing the images to process. \n\
-     By image sequence, we mean one file per image.\n\
-     The format is selected by analyzing the filename extension.\n\
-\n\
-  -e <extension>                                            %s\n\
-     Specify the extension of the files.\n\
-     It is not taken into account if you use a generic name instead of a basename...\n\
-\n\
-  -g <generic name>                                         %s\n\
-     Specify the generic name of the files.\n\
-     A generic name of file is for example myfile_%%04d.npy\n\
->>>>>>> ee105dd2
 \n\
   -f <first frame>                                          %ld\n\
      First frame number of the sequence.\n\
@@ -141,11 +114,7 @@
 \n\
   -h \n\
      Print the help.\n\n",
-<<<<<<< HEAD
           ipath.c_str(), genericname.c_str(), first, last, step, nzero);
-=======
-          ipath.c_str(), basename.c_str(), ext.c_str(), genericname.c_str(), first, last, step, nzero);
->>>>>>> ee105dd2
 
   if (badparam)
     fprintf(stdout, "\nERROR: Bad parameter [%s]\n", badparam);
@@ -255,19 +224,7 @@
 #endif
   try {
     std::string opt_ipath;
-<<<<<<< HEAD
     std::string opt_genericname = "";
-=======
-    std::string opt_basename = "";
-    std::string opt_genericname = "";
-#if defined (VISP_HAVE_MINIZ) && (VISP_CXX_STANDARD > VISP_CXX_STANDARD_98) && defined(VISP_HAVE_WORKING_REGEX)
-    std::string opt_ext("npy");
-#elif defined(VISP_HAVE_OPENCV)
-    std::string opt_ext("tiff");
-#else
-    std::string opt_ext("pfm");
-#endif
->>>>>>> ee105dd2
 
     bool opt_display = true;
 
@@ -293,22 +250,7 @@
     vpDiskGrabber g;
 
     if (opt_genericname.empty()) {
-<<<<<<< HEAD
       throw(vpException(vpException::notInitialized, "A generic name was given to the program"));
-=======
-      if (!opt_ipath.empty()) {
-      // Set the path to the directory containing the sequence
-        g.setDirectory(opt_ipath.c_str());
-      }
-      // Set the image base name. The directory and the base name constitute
-      // the constant part of the full filename
-      if (!opt_basename.empty()) {
-        g.setBaseName(opt_basename.c_str());
-      }
-      else {
-        throw(vpException(vpException::notInitialized, "Neither a basename nor a generic name was given to the program"));
-      }
->>>>>>> ee105dd2
     }
     else {
       if (!opt_ipath.empty()) {
