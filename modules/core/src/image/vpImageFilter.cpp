/*
 * ViSP, open source Visual Servoing Platform software.
 * Copyright (C) 2005 - 2023 by Inria. All rights reserved.
 *
 * This software is free software; you can redistribute it and/or modify
 * it under the terms of the GNU General Public License as published by
 * the Free Software Foundation; either version 2 of the License, or
 * (at your option) any later version.
 * See the file LICENSE.txt at the root directory of this source
 * distribution for additional information about the GNU GPL.
 *
 * For using ViSP with software that can not be combined with the GNU
 * GPL, please contact Inria about acquiring a ViSP Professional
 * Edition License.
 *
 * See https://visp.inria.fr for more information.
 *
 * This software was developed at:
 * Inria Rennes - Bretagne Atlantique
 * Campus Universitaire de Beaulieu
 * 35042 Rennes Cedex
 * France
 *
 * If you have questions regarding the use of this file, please contact
 * Inria at visp@inria.fr
 *
 * This file is provided AS IS with NO WARRANTY OF ANY KIND, INCLUDING THE
 * WARRANTY OF DESIGN, MERCHANTABILITY AND FITNESS FOR A PARTICULAR PURPOSE.
 *
 * Description:
 * Various image tools, convolution, ...
 */

#include <visp3/core/vpCannyEdgeDetection.h>
#include <visp3/core/vpImageFilter.h>
#include <visp3/core/vpIoTools.h>
#include <visp3/core/vpRGBa.h>

/**
 * \brief Get the list of available vpCannyBackendType.
 *
 * \param[in] pref The prefix of the list.
 * \param[in] sep The separator between two elements of the list.
 * \param[in] suf The suffix of the list.
 * \return std::string The list of available items.
 */
std::string vpImageFilter::vpCannyBackendTypeList(const std::string &pref, const std::string &sep,
                                                  const std::string &suf)
{
  std::string list(pref);
  for (unsigned int i = 0; i < vpCannyBackendType::CANNY_COUNT_BACKEND - 1; i++) {
    vpCannyBackendType type = (vpCannyBackendType)i;
    list += vpCannyBackendTypeToString(type);
    list += sep;
  }
  vpCannyBackendType type = (vpCannyBackendType)(vpCannyBackendType::CANNY_COUNT_BACKEND - 1);
  list += vpCannyBackendTypeToString(type);
  list += suf;
  return list;
}

/**
 * \brief Cast a \b vpImageFilter::vpCannyBackendTypeToString into a string, to know its name.
 *
 * \param[in] type The type that must be casted into a string.
 * \return std::string The corresponding name.
 */
std::string vpImageFilter::vpCannyBackendTypeToString(const vpImageFilter::vpCannyBackendType &type)
{
  std::string name;
  switch (type) {
  case vpCannyBackendType::CANNY_OPENCV_BACKEND:
    name = "opencv-backend";
    break;
  case vpCannyBackendType::CANNY_VISP_BACKEND:
    name = "visp-backend";
    break;
  case vpCannyBackendType::CANNY_COUNT_BACKEND:
  default:
    return "unknown-backend";
  }
  return name;
}

/**
 * \brief Cast a string into a \b vpImageFilter::vpCannyBackendTypeToString.
 *
 * \param[in] name The name of the backend.
 * \return vpImageFilter::vpCannyBackendTypeToString The corresponding enumeration value.
 */
vpImageFilter::vpCannyBackendType vpImageFilter::vpCannyBackendTypeFromString(const std::string &name)
{
  vpCannyBackendType type(vpCannyBackendType::CANNY_COUNT_BACKEND);
  std::string nameLowerCase = vpIoTools::toLowerCase(name);
  unsigned int count = (unsigned int)vpCannyBackendType::CANNY_COUNT_BACKEND;
  bool found = false;
  for (unsigned int i = 0; i < count && !found; i++) {
    vpCannyBackendType temp = (vpCannyBackendType)i;
    if (nameLowerCase == vpCannyBackendTypeToString(temp)) {
      type = temp;
      found = true;
    }
  }
  return type;
}

/**
 * \brief Get the list of available vpCannyFilteringAndGradientType.
 *
 * \param[in] pref The prefix of the list.
 * \param[in] sep The separator between two elements of the list.
 * \param[in] suf The suffix of the list.
 * \return std::string The list of available items.
 */
std::string vpImageFilter::vpCannyFilteringAndGradientTypeList(const std::string &pref, const std::string &sep,
                                                  const std::string &suf)
{
  std::string list(pref);
  for (unsigned int i = 0; i < vpCannyFilteringAndGradientType::CANNY_COUNT_FILTERING - 1; i++) {
    vpCannyFilteringAndGradientType type = (vpCannyFilteringAndGradientType)i;
    list += vpCannyFilteringAndGradientTypeToString(type);
    list += sep;
  }
  vpCannyFilteringAndGradientType type = (vpCannyFilteringAndGradientType)(CANNY_COUNT_FILTERING - 1);
  list += vpCannyFilteringAndGradientTypeToString(type);
  list += suf;
  return list;
}

/**
 * \brief Cast a \b vpImageFilter::vpCannyFilteringAndGradientType into a string, to know its name.
 *
 * \param[in] type The type that must be casted into a string.
 * \return std::string The corresponding name.
 */
std::string vpImageFilter::vpCannyFilteringAndGradientTypeToString(const vpImageFilter::vpCannyFilteringAndGradientType &type)
{
  std::string name;
  switch (type) {
  case vpCannyFilteringAndGradientType::CANNY_GBLUR_SOBEL_FILTERING:
    name = "gaussianblur+sobel-filtering";
    break;
  case vpCannyFilteringAndGradientType::CANNY_GBLUR_SCHARR_FILTERING:
    name = "gaussianblur+scharr-filtering";
    break;
  case vpCannyFilteringAndGradientType::CANNY_COUNT_FILTERING:
  default:
    return "unknown-filtering";
  }
  return name;
}

/**
 * \brief Cast a string into a \b vpImageFilter::vpCannyFilteringAndGradientType.
 *
 * \param[in] name The name of the backend.
 * \return vpImageFilter::vpCannyFilteringAndGradientType The corresponding enumeration value.
 */
vpImageFilter::vpCannyFilteringAndGradientType vpImageFilter::vpCannyFilteringAndGradientTypeFromString(const std::string &name)
{
  vpCannyFilteringAndGradientType type(vpCannyFilteringAndGradientType::CANNY_COUNT_FILTERING);
  std::string nameLowerCase = vpIoTools::toLowerCase(name);
  unsigned int count = (unsigned int)vpCannyFilteringAndGradientType::CANNY_COUNT_FILTERING;
  bool found = false;
  for (unsigned int i = 0; i < count && !found; i++) {
    vpCannyFilteringAndGradientType temp = (vpCannyFilteringAndGradientType)i;
    if (nameLowerCase == vpCannyFilteringAndGradientTypeToString(temp)) {
      type = temp;
      found = true;
    }
  }
  return type;
}

/**
 * \cond DO_NOT_DOCUMENT
 */
template
void vpImageFilter::filter<unsigned char, float>(const vpImage<unsigned char> &I, vpImage<float> &If, const vpArray2D<float> &M, bool convolve);

template
void vpImageFilter::filter<unsigned char, double>(const vpImage<unsigned char> &I, vpImage<double> &If, const vpArray2D<double> &M, bool convolve);

template
void vpImageFilter::filter<float, float>(const vpImage<float> &I, vpImage<float> &Iu, vpImage<float> &Iv, const vpArray2D<float> &M,
  bool convolve);

template
void vpImageFilter::filter<double, double>(const vpImage<double> &I, vpImage<double> &Iu, vpImage<double> &Iv, const vpArray2D<double> &M,
  bool convolve);

template
void vpImageFilter::filter<unsigned char, float>(const vpImage<unsigned char> &I, vpImage<float> &GI, const float *filter,
  unsigned int size);

template
void vpImageFilter::filter<unsigned char, double>(const vpImage<unsigned char> &I, vpImage<double> &GI, const double *filter,
  unsigned int size);

template
void vpImageFilter::filter<float, float>(const vpImage<float> &I, vpImage<float> &GI, const float *filter, unsigned int size);

template
void vpImageFilter::filter<double, double>(const vpImage<double> &I, vpImage<double> &GI, const double *filter, unsigned int size);
/**
 * \endcond
*/

/*!
  Apply a filter to an image using two separable kernels. For instance,
  the Sobel kernel can be decomposed to:
  \f[
    \left [
    \begin{matrix}
    1 & 0 & -1 \\
    2 & 0 & -2 \\
    1 & 0 & -1
    \end{matrix}
    \right ] =
    \left [
    \begin{matrix}
    1 \\
    2 \\
    1
    \end{matrix}
    \right ] \ast
    \left [
    \begin{matrix}
    1 & 0 & -1
    \end{matrix}
    \right ]
  \f]
  Thus, the convolution operation can be performed as:
  \f[
    G_x =
    \left [
    \begin{matrix}
    1 \\
    2 \\
    1
    \end{matrix}
    \right ] \ast
    \left (
    \left [
    \begin{matrix}
    1 & 0 & -1
    \end{matrix}
    \right ] \ast I
    \right )
  \f]
  Using two separable kernels reduce the number of operations and can be
  faster for large kernels.

  \param[in] I : Image to filter
  \param[out] If : Filtered image.
  \param[in] kernelH : Separable kernel (performed first).
  \param[in] kernelV : Separable kernel (performed last).
  \note Only pixels in the input image fully covered by the kernel are considered.
*/
void vpImageFilter::sepFilter(const vpImage<unsigned char> &I, vpImage<double> &If, const vpColVector &kernelH,
  const vpColVector &kernelV)
{
  unsigned int size = kernelH.size();
  unsigned int half_size = size / 2;

  If.resize(I.getHeight(), I.getWidth(), 0.0);
  vpImage<double> I_filter(I.getHeight(), I.getWidth(), 0.0);

  for (unsigned int i = 0; i < I.getHeight(); i++) {
    for (unsigned int j = half_size; j < I.getWidth() - half_size; j++) {
      double conv = 0.0;
      for (unsigned int a = 0; a < kernelH.size(); a++) {
        conv += kernelH[a] * I[i][j + half_size - a];
      }

      I_filter[i][j] = conv;
    }
  }

  for (unsigned int i = half_size; i < I.getHeight() - half_size; i++) {
    for (unsigned int j = 0; j < I.getWidth(); j++) {
      double conv = 0.0;
      for (unsigned int a = 0; a < kernelV.size(); a++) {
        conv += kernelV[a] * I_filter[i + half_size - a][j];
      }

      If[i][j] = conv;
    }
  }
}

<<<<<<< HEAD
#if defined(VISP_HAVE_OPENCV) && defined(HAVE_OPENCV_IMGPROC)
/**
 * \brief Calculates the median value of a single channel.
 * The algorithm is based on based on https://github.com/arnaudgelas/OpenCVExamples/blob/master/cvMat/Statistics/Median/Median.cpp
 * \param[in] channel : Single channel image in OpenCV format.
 */
float vpImageFilter::median(const cv::Mat &channel)
{
  float m = (channel.rows * channel.cols) / 2.f;
  int bin = 0;
  float med = -1.0f;

  int histSize = 256;
  float range[] = { 0, 256 };
  const float *histRange = { range };
  bool uniform = true;
  bool accumulate = false;
  cv::Mat hist;
  cv::calcHist(&channel, 1, 0, cv::Mat(), hist, 1, &histSize, &histRange, uniform, accumulate);

  for (int i = 0; i < histSize && med < 0.0; ++i) {
    bin += cvRound(hist.at<float>(i));
    if (bin > m && med < 0.0)
      med = static_cast<float>(i);
  }

  return med;
}

/**
 * \brief Calculates the median value of a single channel.
 * The algorithm is based on based on https://github.com/arnaudgelas/OpenCVExamples/blob/master/cvMat/Statistics/Median/Median.cpp
 * \param[in] Isrc : Gray-level image in ViSP format.
 * \return Gray level image median value.
 * \sa \ref vpImageFilter::median() "vpImageFilter::median(const cv::Mat)"
 */
float vpImageFilter::median(const vpImage<unsigned char> &Isrc)
{
  cv::Mat cv_I;
  vpImageConvert::convert(Isrc, cv_I);
  return median(cv_I);
}

/**
 * \brief Calculates the median value of a vpRGBa image.
 * The result is ordered in RGB format.
 * \param[in] Isrc : RGB image in ViSP format. Alpha channel is ignored.
 * \return std::vector<float> meds such as meds[0] = red-channel-median, meds[1] = green-channel-median
 * and meds[2] = blue-channel-median.
 * \sa \ref vpImageFilter::median() "vpImageFilter::median(const cv::Mat)"
 */
std::vector<float> vpImageFilter::median(const vpImage<vpRGBa> &Isrc)
{
  cv::Mat cv_I_bgr;
  vpImageConvert::convert(Isrc, cv_I_bgr);
  std::vector<cv::Mat> channels;
  cv::split(cv_I_bgr, channels);
  std::vector<float> meds(3);
  const int orderMeds[] = { 2, 1, 0 }; // To keep the order R, G, B
  const int orderCvChannels[] = { 0, 1, 2 }; // Because the order of the cv::Mat is B, G, R
  for (unsigned int i = 0; i < 3; i++) {
    meds[orderMeds[i]] = median(channels[orderCvChannels[i]]);
  }
  return meds;
}

/**
 * \brief Compute the upper Canny edge filter threshold.
 *
 * \param[in] cv_I : The image, in cv format.
 * \param[in] p_cv_blur : If different from nullptr, must contain a blurred version of cv_I.
 * \param[out] lowerThresh : The lower threshold for the Canny edge filter.
 * \return The upper Canny edge filter threshold.
 */
float vpImageFilter::computeCannyThreshold(const cv::Mat &cv_I, const cv::Mat *p_cv_blur, float &lowerThresh)
{
  cv::Mat cv_I_blur;
  if (p_cv_blur != nullptr) {
    cv_I_blur = *p_cv_blur;
  }
  else {
    cv::GaussianBlur(cv_I, cv_I_blur, cv::Size(9, 9), 2, 2);
  }

  // Subsample image to reach a 256 x 256 size
  int req_size = 256;
  int orig_size = std::min(static_cast<int>(cv_I.rows), static_cast<int>(cv_I.cols));
  int scale_down = std::max(1, static_cast<int>(orig_size / req_size));
  cv::Mat cv_I_scaled_down;
  resize(cv_I_blur, cv_I_scaled_down, cv::Size(), scale_down, scale_down, cv::INTER_NEAREST);

  float median_pix = vpImageFilter::median(cv_I_scaled_down);
  float lower = std::max(0.f, 0.7f * median_pix);
  float upper = std::min(255.f, 1.3f * median_pix);
  upper = std::max(1.f, upper);
  lowerThresh = lower;
  return upper;
}

/**
 * \brief Compute the upper Canny edge filter threshold.
 *
 * \param[in] I : The gray-scale image, in ViSP format.
 * \param[in] lowerThresh : Canny lower threshold.
 * \return The upper Canny edge filter threshold.
 */
float vpImageFilter::computeCannyThreshold(const vpImage<unsigned char> &I, float &lowerThresh)
{
  cv::Mat cv_I;
  vpImageConvert::convert(I, cv_I);
  return computeCannyThreshold(cv_I, nullptr, lowerThresh);
}
#endif

/*!
  Apply the Canny edge operator on the image \e Isrc and return the resulting
  image \e Ires.

  The following example shows how to use the method:

  \code
#include <visp3/core/vpImage.h>
#include <visp3/core/vpImageFilter.h>

int main()
{
  // Constants for the Canny operator.
  const unsigned int gaussianFilterSize = 5;
  const double thresholdCanny = 15;
  const unsigned int apertureSobel = 3;

  // Image for the Canny edge operator
  vpImage<unsigned char> Isrc;
  vpImage<unsigned char> Icanny;

  // First grab the source image Isrc.

  // Apply the Canny edge operator and set the Icanny image.
  vpImageFilter::canny(Isrc, Icanny, gaussianFilterSize, thresholdCanny, apertureSobel);
  return (0);
}
  \endcode

  \param Isrc : Image to apply the Canny edge detector to.
  \param Ires : Filtered image (255 means an edge, 0 otherwise).
  \param gaussianFilterSize : The size of the mask of the Gaussian filter to
  apply (an odd number).
  \param thresholdCanny : The upper threshold for the Canny operator. Only value
  greater than this value are marked as an edge. If negative, it will be automatically
  computed, along with the lower threshold. Otherwise, the lower threshold will be set to one third
  of the thresholdCanny .
  \param apertureSobel : Size of the mask for the Sobel operator (odd number).
*/
void vpImageFilter::canny(const vpImage<unsigned char> &Isrc, vpImage<unsigned char> &Ires,
                          unsigned int gaussianFilterSize, float thresholdCanny, unsigned int apertureSobel)
{
  vpImageFilter::canny(Isrc, Ires, gaussianFilterSize, thresholdCanny / 3.f, thresholdCanny, apertureSobel);
}

/*!
  Apply the Canny edge operator on the image \e Isrc and return the resulting
  image \e Ires.

  The following example shows how to use the method:

  \code
#include <visp3/core/vpImage.h>
#include <visp3/core/vpImageFilter.h>

int main()
{
  // Constants for the Canny operator.
  const unsigned int gaussianFilterSize = 5;
  const float upperThresholdCanny = 15;
  const float lowerThresholdCanny = 5;
  const unsigned int apertureSobel = 3;

  // Image for the Canny edge operator
  vpImage<unsigned char> Isrc;
  vpImage<unsigned char> Icanny;

  // First grab the source image Isrc.

  // Apply the Canny edge operator and set the Icanny image.
  vpImageFilter::canny(Isrc, Icanny, gaussianFilterSize, lowerThresholdCanny, upperThresholdCanny, apertureSobel);
  return (0);
}
  \endcode

  \param Isrc : Image to apply the Canny edge detector to.
  \param Ires : Filtered image (255 means an edge, 0 otherwise).
  \param gaussianFilterSize : The size of the mask of the Gaussian filter to
  apply (an odd number).
  \param lowerThreshold : The lower threshold for the Canny operator. Values lower
  than this value are rejected. If negative, it will be set to one third
  of the thresholdCanny .
  \param upperThreshold : The upper threshold for the Canny operator. Only value
  greater than this value are marked as an edge. If negative, it will be automatically
  computed, along with the lower threshold. Otherwise, the lower threshold will be set to one third
  of the thresholdCanny .
  \param apertureSobel : Size of the mask for the Sobel operator (odd number).
*/
void vpImageFilter::canny(const vpImage<unsigned char> &Isrc, vpImage<unsigned char> &Ires,
                          unsigned int gaussianFilterSize, float lowerThreshold, float upperThreshold, unsigned int apertureSobel)
{
#if defined(HAVE_OPENCV_IMGPROC)
  cv::Mat img_cvmat, cv_I_blur, cv_dx, cv_dy, edges_cvmat;
  vpImageConvert::convert(Isrc, img_cvmat);
  cv::GaussianBlur(img_cvmat, cv_I_blur, cv::Size((int)gaussianFilterSize, (int)gaussianFilterSize), 0, 0);
  cv::Sobel(cv_I_blur, cv_dx, CV_16S, 1, 0, apertureSobel);
  cv::Sobel(cv_I_blur, cv_dy, CV_16S, 0, 1, apertureSobel);
  float upperCannyThresh = upperThreshold;
  float lowerCannyThresh = lowerThreshold;
  if (upperCannyThresh < 0) {
    upperCannyThresh = computeCannyThreshold(img_cvmat, &cv_I_blur, lowerCannyThresh);
  }
  else if (lowerCannyThresh < 0) {
    lowerCannyThresh = upperCannyThresh / 3.f;
  }
  cv::Canny(cv_dx, cv_dy, edges_cvmat, lowerCannyThresh, upperCannyThresh, false);
  vpImageConvert::convert(edges_cvmat, Ires);
#else
  (void)apertureSobel;
  float upperCannyThresh = upperThreshold;
  float lowerCannyThresh = lowerThreshold;
  if (upperCannyThresh < 0) {
    throw(vpException(vpException::badValue, "OpenCV imgproc module missing to be able to compute automatically the Canny thresholds"));
  }
  else if (lowerCannyThresh < 0) {
    lowerCannyThresh = upperCannyThresh / 3.;
  }
  vpCannyEdgeDetection edgeDetector(gaussianFilterSize, 0.1f, lowerCannyThresh, upperCannyThresh);
  Ires = edgeDetector.detect(Isrc);
#endif
}

=======
>>>>>>> af97521b
/**
 * \cond DO_NOT_DOCUMENT
 */
template
void vpImageFilter::filterX<unsigned char, float>(const vpImage<unsigned char> &I, vpImage<float> &dIx, const float *filter,
  unsigned int size);

template
void vpImageFilter::filterX<unsigned char, double>(const vpImage<unsigned char> &I, vpImage<double> &dIx, const double *filter,
  unsigned int size);

template
void vpImageFilter::filterX<float, float>(const vpImage<float> &I, vpImage<float> &dIx, const float *filter, unsigned int size);

template
void vpImageFilter::filterX<double, double>(const vpImage<double> &I, vpImage<double> &dIx, const double *filter, unsigned int size);
/**
 * \endcond
 */

void vpImageFilter::filterX(const vpImage<vpRGBa> &I, vpImage<vpRGBa> &dIx, const double *filter, unsigned int size)
{
  dIx.resize(I.getHeight(), I.getWidth());
  for (unsigned int i = 0; i < I.getHeight(); i++) {
    for (unsigned int j = 0; j < (size - 1) / 2; j++) {
      dIx[i][j].R = static_cast<unsigned char>(vpImageFilter::filterXLeftBorderR(I, i, j, filter, size));
      dIx[i][j].G = static_cast<unsigned char>(vpImageFilter::filterXLeftBorderG(I, i, j, filter, size));
      dIx[i][j].B = static_cast<unsigned char>(vpImageFilter::filterXLeftBorderB(I, i, j, filter, size));
    }
    for (unsigned int j = (size - 1) / 2; j < I.getWidth() - (size - 1) / 2; j++) {
      dIx[i][j].R = static_cast<unsigned char>(vpImageFilter::filterXR(I, i, j, filter, size));
      dIx[i][j].G = static_cast<unsigned char>(vpImageFilter::filterXG(I, i, j, filter, size));
      dIx[i][j].B = static_cast<unsigned char>(vpImageFilter::filterXB(I, i, j, filter, size));
    }
    for (unsigned int j = I.getWidth() - (size - 1) / 2; j < I.getWidth(); j++) {
      dIx[i][j].R = static_cast<unsigned char>(vpImageFilter::filterXRightBorderR(I, i, j, filter, size));
      dIx[i][j].G = static_cast<unsigned char>(vpImageFilter::filterXRightBorderG(I, i, j, filter, size));
      dIx[i][j].B = static_cast<unsigned char>(vpImageFilter::filterXRightBorderB(I, i, j, filter, size));
    }
  }
}

/**
 * \cond DO_NOT_DOCUMENT
 */
template
void vpImageFilter::filterY<unsigned char, float>(const vpImage<unsigned char> &I, vpImage<float> &dIy, const float *filter,
  unsigned int size);

template
void vpImageFilter::filterY<unsigned char, double>(const vpImage<unsigned char> &I, vpImage<double> &dIy, const double *filter,
  unsigned int size);

template
void vpImageFilter::filterY<float, float>(const vpImage<float> &I, vpImage<float> &dIy, const float *filter, unsigned int size);

template
void vpImageFilter::filterY<double, double>(const vpImage<double> &I, vpImage<double> &dIy, const double *filter, unsigned int size);
/**
 * \endcond
 */

void vpImageFilter::filterY(const vpImage<vpRGBa> &I, vpImage<vpRGBa> &dIy, const double *filter, unsigned int size)
{
  dIy.resize(I.getHeight(), I.getWidth());
  for (unsigned int i = 0; i < (size - 1) / 2; i++) {
    for (unsigned int j = 0; j < I.getWidth(); j++) {
      dIy[i][j].R = static_cast<unsigned char>(vpImageFilter::filterYTopBorderR(I, i, j, filter, size));
      dIy[i][j].G = static_cast<unsigned char>(vpImageFilter::filterYTopBorderG(I, i, j, filter, size));
      dIy[i][j].B = static_cast<unsigned char>(vpImageFilter::filterYTopBorderB(I, i, j, filter, size));
    }
  }
  for (unsigned int i = (size - 1) / 2; i < I.getHeight() - (size - 1) / 2; i++) {
    for (unsigned int j = 0; j < I.getWidth(); j++) {
      dIy[i][j].R = static_cast<unsigned char>(vpImageFilter::filterYR(I, i, j, filter, size));
      dIy[i][j].G = static_cast<unsigned char>(vpImageFilter::filterYG(I, i, j, filter, size));
      dIy[i][j].B = static_cast<unsigned char>(vpImageFilter::filterYB(I, i, j, filter, size));
    }
  }
  for (unsigned int i = I.getHeight() - (size - 1) / 2; i < I.getHeight(); i++) {
    for (unsigned int j = 0; j < I.getWidth(); j++) {
      dIy[i][j].R = static_cast<unsigned char>(vpImageFilter::filterYBottomBorderR(I, i, j, filter, size));
      dIy[i][j].G = static_cast<unsigned char>(vpImageFilter::filterYBottomBorderG(I, i, j, filter, size));
      dIy[i][j].B = static_cast<unsigned char>(vpImageFilter::filterYBottomBorderB(I, i, j, filter, size));
    }
  }
}

/**
 * \cond DO_NOT_DOCUMENT
 */
template
void vpImageFilter::gaussianBlur<unsigned char, float>(const vpImage<unsigned char> &I, vpImage<float> &GI, unsigned int size, float sigma, bool normalize);

template
void vpImageFilter::gaussianBlur<unsigned char, double>(const vpImage<unsigned char> &I, vpImage<double> &GI, unsigned int size, double sigma, bool normalize);

template
void vpImageFilter::gaussianBlur<float, float>(const vpImage<float> &I, vpImage<float> &GI, unsigned int size, float sigma, bool normalize);

template
void vpImageFilter::gaussianBlur<double, double>(const vpImage<double> &I, vpImage<double> &GI, unsigned int size, double sigma, bool normalize);
/**
 * \endcond
*/

/*!
  Apply a Gaussian blur to RGB color image.
  \param[in] I : Input image.
  \param[out] GI : Filtered image.
  \param[in] size : Filter size. This value should be odd.
  \param[in] sigma : Gaussian standard deviation. If it is equal to zero or
  negative, it is computed from filter size as sigma = (size-1)/6.
  \param[in] normalize : Flag indicating whether to normalize the filter coefficients or not.

  \sa getGaussianKernel() to know which kernel is used.
 */
void vpImageFilter::gaussianBlur(const vpImage<vpRGBa> &I, vpImage<vpRGBa> &GI, unsigned int size, double sigma, bool normalize)
{
  double *fg = new double[(size + 1) / 2];
  vpImageFilter::getGaussianKernel(fg, size, sigma, normalize);
  vpImage<vpRGBa> GIx;
  vpImageFilter::filterX(I, GIx, fg, size);
  vpImageFilter::filterY(GIx, GI, fg, size);
  GIx.destroy();
  delete[] fg;
}

/**
 * \cond DO_NOT_DOCUMENT
 */
template
void vpImageFilter::getGaussianKernel<float>(float *filter, unsigned int size, float sigma, bool normalize);

template
void vpImageFilter::getGaussianDerivativeKernel<float>(float *filter, unsigned int size, float sigma, bool normalize);

template
void vpImageFilter::getGaussianDerivativeKernel<double>(double *filter, unsigned int size, double sigma, bool normalize);

template
void vpImageFilter::getGradX<float>(const vpImage<unsigned char> &I, vpImage<float> &dIx);

template
void vpImageFilter::getGradX<double>(const vpImage<unsigned char> &I, vpImage<double> &dIx);

template
void vpImageFilter::getGradY<float>(const vpImage<unsigned char> &I, vpImage<float> &dIy);

template
void vpImageFilter::getGradY<double>(const vpImage<unsigned char> &I, vpImage<double> &dIy);

template
void vpImageFilter::getGradX<unsigned char, float>(const vpImage<unsigned char> &I, vpImage<float> &dIx, const float *filter, unsigned int size);

template
void vpImageFilter::getGradX<unsigned char, double>(const vpImage<unsigned char> &I, vpImage<double> &dIx, const double *filter, unsigned int size);

template
void vpImageFilter::getGradX<float, float>(const vpImage<float> &I, vpImage<float> &dIx, const float *filter, unsigned int size);

template
void vpImageFilter::getGradX<double, double>(const vpImage<double> &I, vpImage<double> &dIx, const double *filter, unsigned int size);

template
void vpImageFilter::getGradY<unsigned char, float>(const vpImage<unsigned char> &I, vpImage<float> &dIy, const float *filter, unsigned int size);

template
void vpImageFilter::getGradY<unsigned char, double>(const vpImage<unsigned char> &I, vpImage<double> &dIy, const double *filter, unsigned int size);

template
void vpImageFilter::getGradY<float, float>(const vpImage<float> &I, vpImage<float> &dIy, const float *filter, unsigned int size);

template
void vpImageFilter::getGradY<double, double>(const vpImage<double> &I, vpImage<double> &dIy, const double *filter, unsigned int size);

template
void vpImageFilter::getGradXGauss2D<unsigned char, float>(const vpImage<unsigned char> &I, vpImage<float> &dIx, const float *gaussianKernel,
                                                          const float *gaussianDerivativeKernel, unsigned int size);

template
void vpImageFilter::getGradXGauss2D<unsigned char, double>(const vpImage<unsigned char> &I, vpImage<double> &dIx, const double *gaussianKernel,
                                                           const double *gaussianDerivativeKernel, unsigned int size);

template
void vpImageFilter::getGradXGauss2D<float, float>(const vpImage<float> &I, vpImage<float> &dIx, const float *gaussianKernel,
                                                  const float *gaussianDerivativeKernel, unsigned int size);

template
void vpImageFilter::getGradXGauss2D<double, double>(const vpImage<double> &I, vpImage<double> &dIx, const double *gaussianKernel,
                                                    const double *gaussianDerivativeKernel, unsigned int size);

template
void vpImageFilter::getGradYGauss2D<unsigned char, float>(const vpImage<unsigned char> &I, vpImage<float> &dIy, const float *gaussianKernel,
                                                          const float *gaussianDerivativeKernel, unsigned int size);

template
void vpImageFilter::getGradYGauss2D<unsigned char, double>(const vpImage<unsigned char> &I, vpImage<double> &dIy, const double *gaussianKernel,
                                                           const double *gaussianDerivativeKernel, unsigned int size);

template
void vpImageFilter::getGradYGauss2D<float, float>(const vpImage<float> &I, vpImage<float> &dIy, const float *gaussianKernel,
                                                  const float *gaussianDerivativeKernel, unsigned int size);

template
void vpImageFilter::getGradYGauss2D<double, double>(const vpImage<double> &I, vpImage<double> &dIy, const double *gaussianKernel,
                                                    const double *gaussianDerivativeKernel, unsigned int size);
/**
 * \endcond
*/

// Operation for Gaussian pyramid
void vpImageFilter::getGaussPyramidal(const vpImage<unsigned char> &I, vpImage<unsigned char> &GI)
{
  vpImage<unsigned char> GIx;
#if defined(VISP_HAVE_OPENCV) && defined(HAVE_OPENCV_IMGPROC)
#if (VISP_HAVE_OPENCV_VERSION >= 0x030000)
  cv::Mat imgsrc, imgdest;
  vpImageConvert::convert(I, imgsrc);
  cv::pyrDown(imgsrc, imgdest, cv::Size((int)I.getWidth() / 2, (int)I.getHeight() / 2));
  vpImageConvert::convert(imgdest, GI);
#else
  cv::Mat imgsrc, imgdest;
  vpImageConvert::convert(I, imgsrc);
  cv::pyrDown(imgsrc, imgdest, cvSize((int)I.getWidth() / 2, (int)I.getHeight() / 2));
  vpImageConvert::convert(imgdest, GI);
#endif
#else
  vpImageFilter::getGaussXPyramidal(I, GIx);
  vpImageFilter::getGaussYPyramidal(GIx, GI);
#endif
}

void vpImageFilter::getGaussXPyramidal(const vpImage<unsigned char> &I, vpImage<unsigned char> &GI)
{
  unsigned int w = I.getWidth() / 2;

  GI.resize(I.getHeight(), w);
  for (unsigned int i = 0; i < I.getHeight(); i++) {
    GI[i][0] = I[i][0];
    for (unsigned int j = 1; j < w - 1; j++) {
      GI[i][j] = vpImageFilter::filterGaussXPyramidal(I, i, 2 * j);
    }
    GI[i][w - 1] = I[i][2 * w - 1];
  }
}

void vpImageFilter::getGaussYPyramidal(const vpImage<unsigned char> &I, vpImage<unsigned char> &GI)
{
  unsigned int h = I.getHeight() / 2;

  GI.resize(h, I.getWidth());
  for (unsigned int j = 0; j < I.getWidth(); j++) {
    GI[0][j] = I[0][j];
    for (unsigned int i = 1; i < h - 1; i++) {
      GI[i][j] = vpImageFilter::filterGaussYPyramidal(I, 2 * i, j);
    }
    GI[h - 1][j] = I[2 * h - 1][j];
  }
}

/**
 * \cond DO_NOT_DOCUMENT
 */
template
double vpImageFilter::getSobelKernelX<double>(double *filter, unsigned int size);

template
float vpImageFilter::getSobelKernelX<float>(float *filter, unsigned int size);

template
double vpImageFilter::getSobelKernelY<double>(double *filter, unsigned int size);

template
float vpImageFilter::getSobelKernelY<float>(float *filter, unsigned int size);
/**
 * \endcond
 */


#if defined(VISP_HAVE_OPENCV) && defined(HAVE_OPENCV_IMGPROC)
/**
 * \brief Calculates the median value of a single channel.
 * The algorithm is based on based on https://github.com/arnaudgelas/OpenCVExamples/blob/master/cvMat/Statistics/Median/Median.cpp
 * \param[in] channel : Single channel image in OpenCV format.
 */
float vpImageFilter::median(const cv::Mat &channel)
{
  float m = (channel.rows * channel.cols) / 2.f;
  int bin = 0;
  float med = -1.0f;

  int histSize = 256;
  float range[] = { 0, 256 };
  const float *histRange = { range };
  bool uniform = true;
  bool accumulate = false;
  cv::Mat hist;
  cv::calcHist(&channel, 1, 0, cv::Mat(), hist, 1, &histSize, &histRange, uniform, accumulate);

  for (int i = 0; i < histSize && med < 0.0; ++i) {
    bin += cvRound(hist.at<float>(i));
    if (bin > m && med < 0.0)
      med = static_cast<float>(i);
  }

  return med;
}

/**
 * \brief Calculates the median value of a single channel.
 * The algorithm is based on based on https://github.com/arnaudgelas/OpenCVExamples/blob/master/cvMat/Statistics/Median/Median.cpp
 * \param[in] Isrc : Gray-level image in ViSP format.
 * \return Gray level image median value.
 * \sa \ref vpImageFilter::median() "vpImageFilter::median(const cv::Mat)"
 */
float vpImageFilter::median(const vpImage<unsigned char> &Isrc)
{
  cv::Mat cv_I;
  vpImageConvert::convert(Isrc, cv_I);
  return median(cv_I);
}

/**
 * \brief Calculates the median value of a vpRGBa image.
 * The result is ordered in RGB format.
 * \param[in] Isrc : RGB image in ViSP format. Alpha channel is ignored.
 * \return std::vector<float> meds such as meds[0] = red-channel-median, meds[1] = green-channel-median
 * and meds[2] = blue-channel-median.
 * \sa \ref vpImageFilter::median() "vpImageFilter::median(const cv::Mat)"
 */
std::vector<float> vpImageFilter::median(const vpImage<vpRGBa> &Isrc)
{
  cv::Mat cv_I_bgr;
  vpImageConvert::convert(Isrc, cv_I_bgr);
  std::vector<cv::Mat> channels;
  cv::split(cv_I_bgr, channels);
  std::vector<float> meds(3);
  const int orderMeds[] = { 2, 1, 0 }; // To keep the order R, G, B
  const int orderCvChannels[] = { 0, 1, 2 }; // Because the order of the cv::Mat is B, G, R
  for (unsigned int i = 0; i < 3; i++) {
    meds[orderMeds[i]] = median(channels[orderCvChannels[i]]);
  }
  return meds;
}

/**
 * \brief Compute the upper Canny edge filter threshold, using Gaussian blur + Sobel or + Scharr operators to compute
 * the gradient of the image.
 *
 * \param[in] cv_I : The image, in cv format.
 * \param[in] p_cv_dIx : If different from nullptr, the gradient of cv_I with regard to the horizontal axis.
 * \param[in] p_cv_dIy : If different from nullptr, the gradient of cv_I with regard to the vertical axis.
 * \param[out] lowerThresh : The lower threshold for the Canny edge filter.
 * \param[in] gaussianFilterSize : The size of the mask of the Gaussian filter to apply (an odd number).
 * \param[in] gaussianStdev : The standard deviation of the Gaussian filter to apply.
 * \param[in] apertureGradient : Size of the mask for the Sobel operator (odd number).
 * \param[in] lowerThresholdRatio : The ratio of the upper threshold the lower threshold must be equal to.
 * \param[in] upperThresholdRatio : The ratio of pixels whose absolute gradient Gabs is lower or equal to to define
 * \param[in] filteringType : The gradient filter to apply to compute the gradient, if \b p_cv_dIx and \b p_cv_dIy are
 * nullptr.
 * the upper threshold.
 * \return The upper Canny edge filter threshold.
 */
float vpImageFilter::computeCannyThreshold(const cv::Mat &cv_I, const cv::Mat *p_cv_dIx, const cv::Mat *p_cv_dIy,
                                     float &lowerThresh, const unsigned int &gaussianKernelSize,
                                     const float &gaussianStdev, const unsigned int &apertureGradient,
                                     const float &lowerThresholdRatio, const float &upperThresholdRatio,
                                     const vpImageFilter::vpCannyFilteringAndGradientType &filteringType)
{
  double w = cv_I.cols;
  double h = cv_I.rows;
  int bins = 256;
  cv::Mat dI, dIx, dIy, dIx_abs, dIy_abs;

  if (p_cv_dIx == nullptr || p_cv_dIy == nullptr) {
    computePartialDerivatives(cv_I, dIx, dIy, true, true, true, gaussianKernelSize, gaussianStdev, apertureGradient,
      filteringType);
  }
  else {
    dIx = *p_cv_dIx;
    dIy = *p_cv_dIy;
  }

  // Compute the absolute gradient of the blurred image G = |dIx| + |dIy|
  cv::convertScaleAbs(dIx, dIx_abs);
  cv::convertScaleAbs(dIy, dIy_abs);
  cv::addWeighted(dIx_abs, 1, dIy_abs, 1, 0, dI);
  dI.convertTo(dI, CV_8U);

  // Compute the upper threshold from the equalized histogram
  cv::Mat hist;
  const float range[] = { 0.f, 256.f }; // The upper boundary is exclusive
  const float *ranges[] = { range };
  int channels[] = { 0 };
  bool dims = 1; // The number of dimensions of the histogram
  int histSize[] = { bins };
  bool uniform = true;
  bool accumulate = false; // Clear the histogram at the beginning of calcHist if false, does not clear it otherwise
  cv::calcHist(&dI, 1, channels, cv::Mat(), hist, dims, histSize, ranges, uniform, accumulate);
  float accu = 0;
  float t = (float)(upperThresholdRatio * w * h);
  float bon = 0;
  for (int i = 0; i < bins; i++) {
    float tf = hist.at<float>(i);
    accu = accu + tf;
    if (accu > t) {
      bon = (float)i;
      break;
    }
  }
  float upperThresh = std::max(bon, 1.f);
  lowerThresh = lowerThresholdRatio * bon;
  return upperThresh;
}

/**
 * \brief Compute the partial derivatives (i.e. horizontal and vertical gradients) of the input image.
 *
 * \param[in] cv_I The input image we want the partial derivatives.
 * \param[out] cv_dIx The horizontal partial derivative, i.e. horizontal gradient.
 * \param[out] cv_dIy The vertical partial derivative, i.e. vertical gradient.
 * \param[in] computeDx Idicate if we must compute the horizontal gradient.
 * \param[in] computeDy Idicate if we must compute  the vertical gradient.
 * \param[in] normalize Idicate if we must normalize the gradient filters.
 * \param[in] gaussianKernelSize The size of the kernel of the Gaussian filter used to blur the image.
 * \param[in] gaussianStdev The standard deviation of the Gaussian filter used to blur the image.
 * \param[in] apertureGradient The size of the kernel of the gradient filter.
 * \param[in] filteringType The type of filters to apply to compute the gradients.
 * \param[in] backend The type of backend to use to compute the gradients.
 */
void vpImageFilter::computePartialDerivatives(const cv::Mat &cv_I,
                      cv::Mat &cv_dIx, cv::Mat &cv_dIy,
                      const bool &computeDx, const bool &computeDy, const bool &normalize,
                      const unsigned int &gaussianKernelSize, const float &gaussianStdev,
                      const unsigned int &apertureGradient,
                      const vpImageFilter::vpCannyFilteringAndGradientType &filteringType)
{
  if (filteringType == vpImageFilter::CANNY_GBLUR_SCHARR_FILTERING
    || filteringType == vpImageFilter::CANNY_GBLUR_SOBEL_FILTERING) {
    cv::Mat img_blur;
    // Apply Gaussian blur to the image
    cv::Size gsz(gaussianKernelSize, gaussianKernelSize);
    cv::GaussianBlur(cv_I, img_blur, gsz, gaussianStdev);

    // Compute the gradient of the blurred image
    if (filteringType == vpImageFilter::CANNY_GBLUR_SOBEL_FILTERING) {
      double scale = 1.;
      if (normalize) {
        scale = 1. / 8.;
        if (apertureGradient > 3) {
          scale *= std::pow(1./16., ((apertureGradient -1.)/2.) - 1.);
        }
      }
      if (computeDx) {
        cv::Sobel(img_blur, cv_dIx, CV_16S, 1, 0, apertureGradient, 1, 0, scale);
      }
      if (computeDy) {
        cv::Sobel(img_blur, cv_dIy, CV_16S, 0, 1, apertureGradient, 1, 0, scale);
      }
    }
    else if (filteringType == vpImageFilter::CANNY_GBLUR_SCHARR_FILTERING) {
      double scale = 1.;
      if (normalize) {
        scale = 1. / 32.;
      }
      if (computeDx) {
        cv::Scharr(img_blur, cv_dIx, CV_16S, 1, 0, scale);
      }
      if (computeDy) {
        cv::Scharr(img_blur, cv_dIy, CV_16S, 0, 1, scale);
      }
    }
  }
}
#endif

/**
 * \cond DO_NOT_DOCUMENT
 */
template
void vpImageFilter::computePartialDerivatives<unsigned char, float>(const vpImage<unsigned char> &I,
                      vpImage<float> &dIx, vpImage<float> &dIy,
                      const bool &computeDx, const bool &computeDy, const bool &normalize,
                      const unsigned int &gaussianKernelSize, const float &gaussianStdev,
                      const unsigned int &apertureGradient,
                      const vpCannyFilteringAndGradientType &filteringType,
                      const vpCannyBackendType &backend);

template
void vpImageFilter::computePartialDerivatives<unsigned char, double>(const vpImage<unsigned char> &I,
                      vpImage<double> &dIx, vpImage<double> &dIy,
                      const bool &computeDx, const bool &computeDy, const bool &normalize,
                      const unsigned int &gaussianKernelSize, const double &gaussianStdev,
                      const unsigned int &apertureGradient,
                      const vpCannyFilteringAndGradientType &filteringType,
                      const vpCannyBackendType &backend);

template
void vpImageFilter::computePartialDerivatives<float, float>(const vpImage<float> &I,
                      vpImage<float> &dIx, vpImage<float> &dIy,
                      const bool &computeDx, const bool &computeDy, const bool &normalize,
                      const unsigned int &gaussianKernelSize, const float &gaussianStdev,
                      const unsigned int &apertureGradient,
                      const vpCannyFilteringAndGradientType &filteringType,
                      const vpCannyBackendType &backend);

template
void vpImageFilter::computePartialDerivatives<float, double>(const vpImage<float> &I,
                      vpImage<double> &dIx, vpImage<double> &dIy,
                      const bool &computeDx, const bool &computeDy, const bool &normalize,
                      const unsigned int &gaussianKernelSize, const double &gaussianStdev,
                      const unsigned int &apertureGradient,
                      const vpCannyFilteringAndGradientType &filteringType,
                      const vpCannyBackendType &backend);

template
void vpImageFilter::computePartialDerivatives<double, float>(const vpImage<double> &I,
                      vpImage<float> &dIx, vpImage<float> &dIy,
                      const bool &computeDx, const bool &computeDy, const bool &normalize,
                      const unsigned int &gaussianKernelSize, const float &gaussianStdev,
                      const unsigned int &apertureGradient,
                      const vpCannyFilteringAndGradientType &filteringType,
                      const vpCannyBackendType &backend);

template
void vpImageFilter::computePartialDerivatives<double, double>(const vpImage<double> &I,
                      vpImage<double> &dIx, vpImage<double> &dIy,
                      const bool &computeDx, const bool &computeDy, const bool &normalize,
                      const unsigned int &gaussianKernelSize, const double &gaussianStdev,
                      const unsigned int &apertureGradient,
                      const vpCannyFilteringAndGradientType &filteringType,
                      const vpCannyBackendType &backend);

template
float vpImageFilter::computeCannyThreshold<double>(const vpImage<unsigned char> &I, float &lowerThresh,
                                       const vpImage<double> *p_dIx, const vpImage<double> *p_dIy,
                                       const unsigned int &gaussianKernelSize,
                                       const double &gaussianStdev, const unsigned int &apertureGradient,
                                       const float &lowerThresholdRatio, const float &upperThresholdRatio,
                                       const vpImageFilter::vpCannyFilteringAndGradientType &filteringType);

template
float vpImageFilter::computeCannyThreshold<float>(const vpImage<unsigned char> &I, float &lowerThresh,
                                       const vpImage<float> *p_dIx, const vpImage<float> *p_dIy,
                                       const unsigned int &gaussianKernelSize,
                                       const float &gaussianStdev, const unsigned int &apertureGradient,
                                       const float &lowerThresholdRatio, const float &upperThresholdRatio,
                                       const vpImageFilter::vpCannyFilteringAndGradientType &filteringType);
/**
 * \endcond
*/

/*!
  Apply the Canny edge operator on the image \e Isrc and return the resulting
  image \e Ires.

  The following example shows how to use the method:

  \code
#include <visp3/core/vpImage.h>
#include <visp3/core/vpImageFilter.h>

int main()
{
  // Constants for the Canny operator.
  const unsigned int gaussianFilterSize = 5;
  const double thresholdCanny = 15;
  const unsigned int apertureSobel = 3;

  // Image for the Canny edge operator
  vpImage<unsigned char> Isrc;
  vpImage<unsigned char> Icanny;

  // First grab the source image Isrc.

  // Apply the Canny edge operator and set the Icanny image.
  vpImageFilter::canny(Isrc, Icanny, gaussianFilterSize, thresholdCanny, apertureSobel);
  return (0);
}
  \endcode

  \param[in] Isrc : Image to apply the Canny edge detector to.
  \param[out] Ires : Filtered image (255 means an edge, 0 otherwise).
  \param[in] gaussianFilterSize : The size of the mask of the Gaussian filter to
  apply (an odd number).
  \param[in] thresholdCanny : The upper threshold for the Canny operator. Only value
  greater than this value are marked as an edge. If negative, it will be automatically
  computed, along with the lower threshold. Otherwise, the lower threshold will be set to one third
  of the thresholdCanny .
  \param[in] apertureSobel : Size of the mask for the Sobel operator (odd number).
*/
void vpImageFilter::canny(const vpImage<unsigned char> &Isrc, vpImage<unsigned char> &Ires,
                          const unsigned int &gaussianFilterSize, const float &thresholdCanny,
                          const unsigned int &apertureSobel)
{
  vpImageFilter::canny(Isrc, Ires, gaussianFilterSize, thresholdCanny / 3.f, thresholdCanny, apertureSobel);
}

/*!
  Apply the Canny edge operator on the image \e Isrc and return the resulting
  image \e Ires.

  The following example shows how to use the method:

  \code
#include <visp3/core/vpImage.h>
#include <visp3/core/vpImageFilter.h>

int main()
{
  // Constants for the Canny operator.
  const unsigned int gaussianFilterSize = 5;
  const float upperThresholdCanny = 15;
  const float lowerThresholdCanny = 5;
  const unsigned int apertureSobel = 3;

  // Image for the Canny edge operator
  vpImage<unsigned char> Isrc;
  vpImage<unsigned char> Icanny;

  // First grab the source image Isrc.

  // Apply the Canny edge operator and set the Icanny image.
  vpImageFilter::canny(Isrc, Icanny, gaussianFilterSize, lowerThresholdCanny, upperThresholdCanny, apertureSobel);
  return (0);
}
  \endcode

  \param[in] Isrc : Image to apply the Canny edge detector to.
  \param[out] Ires : Filtered image (255 means an edge, 0 otherwise).
  \param[in] gaussianFilterSize : The size of the mask of the Gaussian filter to
  apply (an odd number).
  \param[in] lowerThreshold : The lower threshold for the Canny operator. Values lower
  than this value are rejected. If negative, it will be set to one third
  of the thresholdCanny .
  \param[in] upperThreshold : The upper threshold for the Canny operator. Only value
  greater than this value are marked as an edge. If negative, it will be automatically
  computed, along with the lower threshold. Otherwise, the lower threshold will be set to one third
  of the thresholdCanny .
  \param[in] apertureSobel : Size of the mask for the Sobel operator (odd number).
*/
void vpImageFilter::canny(const vpImage<unsigned char> &Isrc, vpImage<unsigned char> &Ires,
                          const unsigned int &gaussianFilterSize,
                          const float &lowerThreshold, const float &upperThreshold,
                          const unsigned int &apertureSobel)
{
  const float gaussianStdev = 2.f;
  const float upperThresholdRatio = 0.8f;
  const float lowerThresholdRatio = 0.6f;
#if defined(HAVE_OPENCV_IMGPROC)
  const vpCannyBackendType cannyBackend = CANNY_OPENCV_BACKEND;
#else
  const vpCannyBackendType cannyBackend = CANNY_VISP_BACKEND;
#endif
  const vpCannyFilteringAndGradientType cannyFilteringSteps = CANNY_GBLUR_SOBEL_FILTERING;
  canny(Isrc, Ires, gaussianFilterSize, lowerThreshold, upperThreshold, apertureSobel,
        gaussianStdev, lowerThresholdRatio, upperThresholdRatio, false, cannyBackend, cannyFilteringSteps);
}

/*!
  Apply the Canny edge operator on the image \e Isrc and return the resulting
  image \e Ires.

  The following example shows how to use the method:

  \code
#include <visp3/core/vpImage.h>
#include <visp3/core/vpImageFilter.h>

int main()
{
  // Constants for the Canny operator.
  const unsigned int gaussianFilterSize = 5;
  const float gaussianStdev = 2.0f;
  const float upperThresholdCanny = 15.f;
  const float lowerThresholdCanny = 5.f;
  const float upperThresholdRatio = 0.8f;
  const float lowerThresholdRatio = 0.6f;
  const unsigned int apertureSobel = 3;
  const bool normalizeGradient = true;
  const vpCannyBackendType cannyBackend = CANNY_OPENCV_BACKEND; // or CANNY_VISP_BACKEND;
  const vpCannyFilteringAndGradientType filteringType = CANNY_GBLUR_SOBEL_FILTERING; // or CANNY_GBLUR_SCHARR_FILTERING

  // Image for the Canny edge operator
  vpImage<unsigned char> Isrc;
  vpImage<unsigned char> Icanny;

  // First grab the source image Isrc.

  // Apply the Canny edge operator and set the Icanny image.
  vpImageFilter::canny(Isrc, Icanny, gaussianFilterSize, lowerThresholdCanny, upperThresholdCanny, apertureSobel,
                       gaussianStdev, lowerThresholdRatio, upperThresholdRatio, normalizeGradient,
                       cannyBackend, filteringType);
  return (0);
}
  \endcode

  \param[in] Isrc : Image to apply the Canny edge detector to.
  \param[out] Ires : Filtered image (255 means an edge, 0 otherwise).
  \param[in] gaussianFilterSize : The size of the mask of the Gaussian filter to
  apply (an odd number).
  \param[in] lowerThreshold : The lower threshold for the Canny operator. Values lower
  than this value are rejected. If negative, it will be set to one third
  of the thresholdCanny .
  \param[in] upperThreshold : The upper threshold for the Canny operator. Only value
  greater than this value are marked as an edge. If negative, it will be automatically
  computed, along with the lower threshold. Otherwise, the lower threshold will be set to one third
  of the upper threshold .
  \param[in] apertureGradient : Size of the mask for the gardient (Sobel or Scharr) operator (odd number).
  \param[in] gaussianStdev : The standard deviation of the Gaussian filter to apply.
  \param[in] lowerThresholdRatio : The ratio of the upper threshold the lower threshold must be equal to.
  It is used only if the user asks to compute the Canny thresholds.
  \param[in] upperThresholdRatio : The ratio of pixels whose absolute gradient Gabs is lower or equal to define
  the upper threshold. It is used only if the user asks to compute the Canny thresholds.
  \param[in] normalizeGradients : Needs to be true if asking to compute the \b upperThreshold , otherwise it depends on
  the user application and user-defined thresholds.
  \param[in] cannyBackend : The backend to use to perform the Canny edge filtering.
  \param[in] cannyFilteringSteps : The filtering + gradient operators to apply to compute the gradient in the early
  stage of the Canny algoritgm.
*/
void vpImageFilter::canny(const vpImage<unsigned char> &Isrc, vpImage<unsigned char> &Ires,
                    const unsigned int &gaussianFilterSize,
                    const float &lowerThreshold, const float &upperThreshold, const unsigned int &apertureGradient,
                    const float &gaussianStdev, const float &lowerThresholdRatio, const float &upperThresholdRatio,
                    const bool &normalizeGradients,
                    const vpCannyBackendType &cannyBackend, const vpCannyFilteringAndGradientType &cannyFilteringSteps
)
{
  if (cannyBackend == CANNY_OPENCV_BACKEND) {
#if defined(HAVE_OPENCV_IMGPROC)
    cv::Mat img_cvmat, cv_dx, cv_dy, edges_cvmat;
    vpImageConvert::convert(Isrc, img_cvmat);
    computePartialDerivatives(img_cvmat, cv_dx, cv_dy, true, true, normalizeGradients, gaussianFilterSize,
      gaussianStdev, apertureGradient, cannyFilteringSteps);
    float upperCannyThresh = upperThreshold;
    float lowerCannyThresh = lowerThreshold;
    if (upperCannyThresh < 0) {
      upperCannyThresh = computeCannyThreshold(img_cvmat, &cv_dx, &cv_dy, lowerCannyThresh, gaussianFilterSize,
                                              gaussianStdev, apertureGradient, lowerThresholdRatio, upperThresholdRatio,
                                              cannyFilteringSteps);
    }
    else if (lowerCannyThresh < 0) {
      lowerCannyThresh = upperCannyThresh / 3.f;
    }
    cv::Canny(cv_dx, cv_dy, edges_cvmat, lowerCannyThresh, upperCannyThresh, false);
    vpImageConvert::convert(edges_cvmat, Ires);
#else
    std::string errMsg("[vpImageFilter::canny]You asked for CANNY_OPENCV_BACKEND but ViSP has not been compiled with OpenCV");
    throw(vpException(vpException::badValue, errMsg));
#endif
  }
  else if (cannyBackend == CANNY_VISP_BACKEND) {
    float upperCannyThresh = upperThreshold;
    float lowerCannyThresh = lowerThreshold;

    vpImage<float> dIx, dIy;
    computePartialDerivatives(Isrc, dIx, dIy, true, true, normalizeGradients, gaussianFilterSize,
      gaussianStdev, apertureGradient, cannyFilteringSteps, cannyBackend);

    if (upperCannyThresh < 0) {
      upperCannyThresh = computeCannyThreshold(Isrc, lowerCannyThresh, &dIx, &dIy, gaussianFilterSize, gaussianStdev,
                                              apertureGradient, lowerThresholdRatio, upperThresholdRatio,
                                              cannyFilteringSteps);
    }
    else if (lowerCannyThresh < 0) {
      lowerCannyThresh = upperCannyThresh / 3.;
    }
    vpCannyEdgeDetection edgeDetector(gaussianFilterSize, gaussianStdev, apertureGradient, lowerCannyThresh, upperCannyThresh,
                                      lowerThresholdRatio, upperThresholdRatio, cannyFilteringSteps);
    edgeDetector.setGradients(dIx, dIy);
    Ires = edgeDetector.detect(Isrc);
  }
}<|MERGE_RESOLUTION|>--- conflicted
+++ resolved
@@ -289,245 +289,6 @@
   }
 }
 
-<<<<<<< HEAD
-#if defined(VISP_HAVE_OPENCV) && defined(HAVE_OPENCV_IMGPROC)
-/**
- * \brief Calculates the median value of a single channel.
- * The algorithm is based on based on https://github.com/arnaudgelas/OpenCVExamples/blob/master/cvMat/Statistics/Median/Median.cpp
- * \param[in] channel : Single channel image in OpenCV format.
- */
-float vpImageFilter::median(const cv::Mat &channel)
-{
-  float m = (channel.rows * channel.cols) / 2.f;
-  int bin = 0;
-  float med = -1.0f;
-
-  int histSize = 256;
-  float range[] = { 0, 256 };
-  const float *histRange = { range };
-  bool uniform = true;
-  bool accumulate = false;
-  cv::Mat hist;
-  cv::calcHist(&channel, 1, 0, cv::Mat(), hist, 1, &histSize, &histRange, uniform, accumulate);
-
-  for (int i = 0; i < histSize && med < 0.0; ++i) {
-    bin += cvRound(hist.at<float>(i));
-    if (bin > m && med < 0.0)
-      med = static_cast<float>(i);
-  }
-
-  return med;
-}
-
-/**
- * \brief Calculates the median value of a single channel.
- * The algorithm is based on based on https://github.com/arnaudgelas/OpenCVExamples/blob/master/cvMat/Statistics/Median/Median.cpp
- * \param[in] Isrc : Gray-level image in ViSP format.
- * \return Gray level image median value.
- * \sa \ref vpImageFilter::median() "vpImageFilter::median(const cv::Mat)"
- */
-float vpImageFilter::median(const vpImage<unsigned char> &Isrc)
-{
-  cv::Mat cv_I;
-  vpImageConvert::convert(Isrc, cv_I);
-  return median(cv_I);
-}
-
-/**
- * \brief Calculates the median value of a vpRGBa image.
- * The result is ordered in RGB format.
- * \param[in] Isrc : RGB image in ViSP format. Alpha channel is ignored.
- * \return std::vector<float> meds such as meds[0] = red-channel-median, meds[1] = green-channel-median
- * and meds[2] = blue-channel-median.
- * \sa \ref vpImageFilter::median() "vpImageFilter::median(const cv::Mat)"
- */
-std::vector<float> vpImageFilter::median(const vpImage<vpRGBa> &Isrc)
-{
-  cv::Mat cv_I_bgr;
-  vpImageConvert::convert(Isrc, cv_I_bgr);
-  std::vector<cv::Mat> channels;
-  cv::split(cv_I_bgr, channels);
-  std::vector<float> meds(3);
-  const int orderMeds[] = { 2, 1, 0 }; // To keep the order R, G, B
-  const int orderCvChannels[] = { 0, 1, 2 }; // Because the order of the cv::Mat is B, G, R
-  for (unsigned int i = 0; i < 3; i++) {
-    meds[orderMeds[i]] = median(channels[orderCvChannels[i]]);
-  }
-  return meds;
-}
-
-/**
- * \brief Compute the upper Canny edge filter threshold.
- *
- * \param[in] cv_I : The image, in cv format.
- * \param[in] p_cv_blur : If different from nullptr, must contain a blurred version of cv_I.
- * \param[out] lowerThresh : The lower threshold for the Canny edge filter.
- * \return The upper Canny edge filter threshold.
- */
-float vpImageFilter::computeCannyThreshold(const cv::Mat &cv_I, const cv::Mat *p_cv_blur, float &lowerThresh)
-{
-  cv::Mat cv_I_blur;
-  if (p_cv_blur != nullptr) {
-    cv_I_blur = *p_cv_blur;
-  }
-  else {
-    cv::GaussianBlur(cv_I, cv_I_blur, cv::Size(9, 9), 2, 2);
-  }
-
-  // Subsample image to reach a 256 x 256 size
-  int req_size = 256;
-  int orig_size = std::min(static_cast<int>(cv_I.rows), static_cast<int>(cv_I.cols));
-  int scale_down = std::max(1, static_cast<int>(orig_size / req_size));
-  cv::Mat cv_I_scaled_down;
-  resize(cv_I_blur, cv_I_scaled_down, cv::Size(), scale_down, scale_down, cv::INTER_NEAREST);
-
-  float median_pix = vpImageFilter::median(cv_I_scaled_down);
-  float lower = std::max(0.f, 0.7f * median_pix);
-  float upper = std::min(255.f, 1.3f * median_pix);
-  upper = std::max(1.f, upper);
-  lowerThresh = lower;
-  return upper;
-}
-
-/**
- * \brief Compute the upper Canny edge filter threshold.
- *
- * \param[in] I : The gray-scale image, in ViSP format.
- * \param[in] lowerThresh : Canny lower threshold.
- * \return The upper Canny edge filter threshold.
- */
-float vpImageFilter::computeCannyThreshold(const vpImage<unsigned char> &I, float &lowerThresh)
-{
-  cv::Mat cv_I;
-  vpImageConvert::convert(I, cv_I);
-  return computeCannyThreshold(cv_I, nullptr, lowerThresh);
-}
-#endif
-
-/*!
-  Apply the Canny edge operator on the image \e Isrc and return the resulting
-  image \e Ires.
-
-  The following example shows how to use the method:
-
-  \code
-#include <visp3/core/vpImage.h>
-#include <visp3/core/vpImageFilter.h>
-
-int main()
-{
-  // Constants for the Canny operator.
-  const unsigned int gaussianFilterSize = 5;
-  const double thresholdCanny = 15;
-  const unsigned int apertureSobel = 3;
-
-  // Image for the Canny edge operator
-  vpImage<unsigned char> Isrc;
-  vpImage<unsigned char> Icanny;
-
-  // First grab the source image Isrc.
-
-  // Apply the Canny edge operator and set the Icanny image.
-  vpImageFilter::canny(Isrc, Icanny, gaussianFilterSize, thresholdCanny, apertureSobel);
-  return (0);
-}
-  \endcode
-
-  \param Isrc : Image to apply the Canny edge detector to.
-  \param Ires : Filtered image (255 means an edge, 0 otherwise).
-  \param gaussianFilterSize : The size of the mask of the Gaussian filter to
-  apply (an odd number).
-  \param thresholdCanny : The upper threshold for the Canny operator. Only value
-  greater than this value are marked as an edge. If negative, it will be automatically
-  computed, along with the lower threshold. Otherwise, the lower threshold will be set to one third
-  of the thresholdCanny .
-  \param apertureSobel : Size of the mask for the Sobel operator (odd number).
-*/
-void vpImageFilter::canny(const vpImage<unsigned char> &Isrc, vpImage<unsigned char> &Ires,
-                          unsigned int gaussianFilterSize, float thresholdCanny, unsigned int apertureSobel)
-{
-  vpImageFilter::canny(Isrc, Ires, gaussianFilterSize, thresholdCanny / 3.f, thresholdCanny, apertureSobel);
-}
-
-/*!
-  Apply the Canny edge operator on the image \e Isrc and return the resulting
-  image \e Ires.
-
-  The following example shows how to use the method:
-
-  \code
-#include <visp3/core/vpImage.h>
-#include <visp3/core/vpImageFilter.h>
-
-int main()
-{
-  // Constants for the Canny operator.
-  const unsigned int gaussianFilterSize = 5;
-  const float upperThresholdCanny = 15;
-  const float lowerThresholdCanny = 5;
-  const unsigned int apertureSobel = 3;
-
-  // Image for the Canny edge operator
-  vpImage<unsigned char> Isrc;
-  vpImage<unsigned char> Icanny;
-
-  // First grab the source image Isrc.
-
-  // Apply the Canny edge operator and set the Icanny image.
-  vpImageFilter::canny(Isrc, Icanny, gaussianFilterSize, lowerThresholdCanny, upperThresholdCanny, apertureSobel);
-  return (0);
-}
-  \endcode
-
-  \param Isrc : Image to apply the Canny edge detector to.
-  \param Ires : Filtered image (255 means an edge, 0 otherwise).
-  \param gaussianFilterSize : The size of the mask of the Gaussian filter to
-  apply (an odd number).
-  \param lowerThreshold : The lower threshold for the Canny operator. Values lower
-  than this value are rejected. If negative, it will be set to one third
-  of the thresholdCanny .
-  \param upperThreshold : The upper threshold for the Canny operator. Only value
-  greater than this value are marked as an edge. If negative, it will be automatically
-  computed, along with the lower threshold. Otherwise, the lower threshold will be set to one third
-  of the thresholdCanny .
-  \param apertureSobel : Size of the mask for the Sobel operator (odd number).
-*/
-void vpImageFilter::canny(const vpImage<unsigned char> &Isrc, vpImage<unsigned char> &Ires,
-                          unsigned int gaussianFilterSize, float lowerThreshold, float upperThreshold, unsigned int apertureSobel)
-{
-#if defined(HAVE_OPENCV_IMGPROC)
-  cv::Mat img_cvmat, cv_I_blur, cv_dx, cv_dy, edges_cvmat;
-  vpImageConvert::convert(Isrc, img_cvmat);
-  cv::GaussianBlur(img_cvmat, cv_I_blur, cv::Size((int)gaussianFilterSize, (int)gaussianFilterSize), 0, 0);
-  cv::Sobel(cv_I_blur, cv_dx, CV_16S, 1, 0, apertureSobel);
-  cv::Sobel(cv_I_blur, cv_dy, CV_16S, 0, 1, apertureSobel);
-  float upperCannyThresh = upperThreshold;
-  float lowerCannyThresh = lowerThreshold;
-  if (upperCannyThresh < 0) {
-    upperCannyThresh = computeCannyThreshold(img_cvmat, &cv_I_blur, lowerCannyThresh);
-  }
-  else if (lowerCannyThresh < 0) {
-    lowerCannyThresh = upperCannyThresh / 3.f;
-  }
-  cv::Canny(cv_dx, cv_dy, edges_cvmat, lowerCannyThresh, upperCannyThresh, false);
-  vpImageConvert::convert(edges_cvmat, Ires);
-#else
-  (void)apertureSobel;
-  float upperCannyThresh = upperThreshold;
-  float lowerCannyThresh = lowerThreshold;
-  if (upperCannyThresh < 0) {
-    throw(vpException(vpException::badValue, "OpenCV imgproc module missing to be able to compute automatically the Canny thresholds"));
-  }
-  else if (lowerCannyThresh < 0) {
-    lowerCannyThresh = upperCannyThresh / 3.;
-  }
-  vpCannyEdgeDetection edgeDetector(gaussianFilterSize, 0.1f, lowerCannyThresh, upperCannyThresh);
-  Ires = edgeDetector.detect(Isrc);
-#endif
-}
-
-=======
->>>>>>> af97521b
 /**
  * \cond DO_NOT_DOCUMENT
  */
