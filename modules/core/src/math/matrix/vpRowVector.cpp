/****************************************************************************
 *
 * This file is part of the ViSP software.
 * Copyright (C) 2005 - 2015 by Inria. All rights reserved.
 *
 * This software is free software; you can redistribute it and/or
 * modify it under the terms of the GNU General Public License
 * ("GPL") version 2 as published by the Free Software Foundation.
 * See the file LICENSE.txt at the root directory of this source
 * distribution for additional information about the GNU GPL.
 *
 * For using ViSP with software that can not be combined with the GNU
 * GPL, please contact Inria about acquiring a ViSP Professional
 * Edition License.
 *
 * See http://visp.inria.fr for more information.
 *
 * This software was developed at:
 * Inria Rennes - Bretagne Atlantique
 * Campus Universitaire de Beaulieu
 * 35042 Rennes Cedex
 * France
 *
 * If you have questions regarding the use of this file, please contact
 * Inria at visp@inria.fr
 *
 * This file is provided AS IS with NO WARRANTY OF ANY KIND, INCLUDING THE
 * WARRANTY OF DESIGN, MERCHANTABILITY AND FITNESS FOR A PARTICULAR PURPOSE.
 *
 * Description:
 * Operation on row vectors.
 *
 * Authors:
 * Eric Marchand
 *
 *****************************************************************************/


/*!
  \file vpRowVector.cpp
  \brief Definition of vpRowVector class member
*/

#include <string.h>
#include <stdlib.h>
#include <sstream>
#include <assert.h>

#include <visp3/core/vpArray2D.h>
#include <visp3/core/vpMatrix.h>
#include <visp3/core/vpException.h>
#include <visp3/core/vpRowVector.h>
#include <visp3/core/vpColVector.h>
#include <visp3/core/vpDebug.h>

//! Copy operator.   Allow operation such as A = v
vpRowVector & vpRowVector::operator=(const vpRowVector &v)
{
  unsigned int k = v.colNum ;
  if (colNum != k){
    try {
      resize(k);
    }
    catch(...)
    {
      throw;
    }
  }

  memcpy(data, v.data, colNum*sizeof(double)) ;

  return *this;
}

/*!
  Initialize a row vector from a 1-by-n size matrix.
  \warning  Handled with care m should be a 1 column matrix.

  \exception vpException::dimensionError If the matrix is not a 1-by-n dimension matrix.
*/
vpRowVector & vpRowVector::operator=(const vpMatrix &M)
{
  if (M.getRows() != 1 ) {
    throw(vpException(vpException::dimensionError,
                      "Cannot initialize a (1x%d) row vector from a (%dx%d) matrix",
                      M.getCols(), M.getRows(), M.getCols())) ;
  }

  if (M.getCols() != colNum)
    resize(M.getCols());

  memcpy(data, M.data, colNum*sizeof(double)) ;
<<<<<<< HEAD
  return *this;
}

/*!
  Initialize a row vector from a standard vector of double.
*/
vpRowVector & vpRowVector::operator=(const std::vector<double> &v)
{
  resize((unsigned int)v.size());
  for(unsigned int i=0; i<v.size(); i++)
    (*this)[i] = v[i];
  return *this;
}
/*!
  Initialize a row vector from a standard vector of double.
*/
vpRowVector & vpRowVector::operator=(const std::vector<float> &v)
{
  resize((unsigned int)v.size());
  for(unsigned int i=0; i<v.size(); i++)
    (*this)[i] = (float)v[i];
  return *this;
}

=======
  return *this;
}

/*!
  Initialize a row vector from a standard vector of double.
*/
vpRowVector & vpRowVector::operator=(const std::vector<double> &v)
{
  resize((unsigned int)v.size());
  for(unsigned int i=0; i<v.size(); i++)
    (*this)[i] = v[i];
  return *this;
}
/*!
  Initialize a row vector from a standard vector of double.
*/
vpRowVector & vpRowVector::operator=(const std::vector<float> &v)
{
  resize((unsigned int)v.size());
  for(unsigned int i=0; i<v.size(); i++)
    (*this)[i] = (float)v[i];
  return *this;
}

>>>>>>> 729308e1
//! Initialize each element of the vector with \e x.
vpRowVector & vpRowVector::operator=(double x)
{
  for (unsigned int i=0; i<rowNum; i++) {
    for (unsigned int j=0; j<colNum; j++) {
      rowPtrs[i][j] = x;
    }
  }
  return *this;
}

/*!

  Multiply a row vector by a column vector.

  \param x : Column vector.

  \warning The number of elements of the two vectors must be equal.

  \exception vpException::dimensionError : If the number of elements of the
  two vectors is not the same.

  \return A scalar.

*/
double vpRowVector::operator*(const vpColVector &x) const
{
  unsigned int nelements = x.getRows();
  if (getCols() != nelements ) {
    throw(vpException(vpException::dimensionError,
                      "Cannot multiply (1x%d) row vector by (%dx1) column vector",
                      colNum, x.getRows())) ;
  }

  double scalar = 0.0;

  for (unsigned int i=0; i<nelements; i++) {
    scalar += (*this)[i] * x[i];
  }
  return scalar;
}
/*!

  Multiply a row vector by a matrix.

  \param M : Matrix.

  \warning The number of elements of the row vector must be equal to the number
  of rows of the matrix.

  \exception vpException::dimensionError If the number of elements of the
  row vector is not equal to the number of rows of the matrix.

  \return The resulting row vector.

*/
vpRowVector vpRowVector::operator*(const vpMatrix &M) const
{
  vpRowVector c(M.getCols());

  if (colNum != M.getRows()) {
    throw(vpException(vpException::dimensionError,
                      "Cannot multiply (1x%d) row vector by (%dx%d) matrix",
                      colNum, M.getRows(), M.getCols())) ;
  }

  c = 0.0;

  for (unsigned int i=0;i<colNum;i++) {
    double bi = data[i] ; // optimization em 5/12/2006
    for (unsigned int j=0;j<M.getCols();j++) {
      c[j]+=bi*M[i][j];
    }
  }

  return c ;
}

/*!
  Operator that allows to multiply each element of a row vector by a scalar.

  \param x : The scalar.

  \return The row vector multiplied by the scalar. The current
  row vector (*this) is unchanged.

  \code
  vpRowVector v(3);
  v[0] = 1;
  v[1] = 2;
  v[2] = 3;

  vpRowVector w = v * 3;
  // v is unchanged
  // w is now equal to : [3 6 9]
  \endcode
*/
vpRowVector vpRowVector::operator*(double x) const
{
  vpRowVector v(colNum);

  double *vd = v.data ;   double *d = data ;

  for (unsigned int i=0;i<colNum;i++)
    *(vd++) = (*d++) * x;
  return v;
}

/*!
  Operator that allows to multiply each element of a row vector by a scalar.

  \param x : The scalar.

  \return The row vector multiplied by the scalar.

  \code
  vpRowVector v(3);
  v[0] = 1;
  v[1] = 2;
  v[2] = 3;

  v *= 3;
  // v is now equal to : [3 6 9]
  \endcode
*/
vpRowVector &vpRowVector::operator*=(double x)
{
  for (unsigned int i=0;i<colNum;i++)
    (*this)[i] *= x;
  return (*this);
}

/*!
  Operator that allows to divide each element of a row vector by a scalar.

  \param x : The scalar.

  \return The row vector divided by the scalar. The current
  row vector (*this) is unchanged.

  \code
  vpRowVector v(3);
  v[0] = 8;
  v[1] = 4;
  v[2] = 2;

  vpRowVector w = v / 2;
  // v is equal to : [8 4 2]
  // w is equal to : [4 2 1]
  \endcode
*/
vpRowVector vpRowVector::operator/(double x) const
{
  vpRowVector v(colNum);

  double *vd = v.data ;   double *d = data ;

  for (unsigned int i=0;i<colNum;i++)
    *(vd++) = (*d++) / x;
  return v;
}

/*!
  Operator that allows to divide each element of a row vector by a scalar.

  \param x : The scalar.

  \return The row vector divided by the scalar.

  \code
  vpRowVector v(3);
  v[0] = 8;
  v[1] = 4;
  v[2] = 2;
  // v is equal to : [8 4 2]

  v /= 2;
  // v is equal to : [4 2 1]
  \endcode
*/
vpRowVector &vpRowVector::operator/=(double x)
{
  for (unsigned int i=0;i<colNum;i++)
    (*this)[i] /= x;
  return (*this);
}

/*!
   Operator that allows to negate all the row vector elements.

   \code
   vpRowVector r(3, 1);
   // r contains [1 1 1]
   vpRowVector v = -r;
   // v contains [-1 -1 -1]
   \endcode
 */
vpRowVector vpRowVector::operator-() const
{
  vpRowVector A(colNum);

  double *vd = A.data ;   double *d = data ;

  for (unsigned int i=0; i<colNum; i++)
    *(vd++)= - (*d++);

  return A;
}

/*!
   Operator that allows to substract to row vectors that have the same size.
   \exception vpException::dimensionError If the vectors size differ.
 */
vpRowVector vpRowVector::operator-(const vpRowVector &m) const
{
  if (getCols() != m.getCols() ) {
    throw(vpException(vpException::dimensionError,
                      "Cannot substract (1x%d) row vector to (1x%d) row vector",
                      getCols(), m.getCols())) ;
  }

  vpRowVector v(colNum) ;

  for (unsigned int i=0;i<colNum;i++)
    v[i] = (*this)[i] - m[i];
  return v;
}

/*!
   Operator that allows to add to row vectors that have the same size.
   \exception vpException::dimensionError If the vectors size differ.
 */
vpRowVector vpRowVector::operator+(const vpRowVector &v) const
{
  if (getCols() != v.getCols() ) {
    throw(vpException(vpException::dimensionError,
                      "Cannot add (1x%d) row vector to (1x%d) row vector",
                      getCols(), v.getCols())) ;
  }

  vpRowVector r(colNum) ;

  for (unsigned int i=0;i<colNum;i++)
    r[i] = (*this)[i] + v[i];
  return r;
}

/*!
   Operator that allows to add two row vectors that have the same size.
   \exception vpException::dimensionError If the size of the two vectors differ.
 */
vpRowVector &
vpRowVector::operator+=(vpRowVector v)
{
  if (getCols() != v.getCols() ) {
    throw(vpException(vpException::dimensionError,
                      "Cannot add (1x%d) row vector to (1x%d) row vector",
                      getCols(), v.getCols())) ;
  }

  for (unsigned int i=0;i<colNum;i++)
    (*this)[i] += v[i];
  return (*this);
}

/*!
   Operator that allows to substract two row vectors that have the same size.
   \exception vpException::dimensionError If the size of the two vectors differ.
 */
vpRowVector &
vpRowVector::operator-=(vpRowVector v)
{
  if (getCols() != v.getCols() ) {
    throw(vpException(vpException::dimensionError,
                      "Cannot substract (1x%d) row vector to (1x%d) row vector",
                      getCols(), v.getCols())) ;
  }

  for (unsigned int i=0;i<colNum;i++)
    (*this)[i] -= v[i];
  return (*this);
}

/*!
  Copy operator.
  Allows operation such as A << v
  \code
#include <visp3/core/vpRowVector.h>

int main()
{
  vpRowVector A, B(5);
  for (unsigned int i=0; i<B.size(); i++)
    B[i] = i;
  A << B;
  std::cout << "A: " << A << std::endl;
}
  \endcode
  In row vector A we get:
  \code
A: 0  1  2  3  4
  \endcode

  */
vpRowVector & vpRowVector::operator<<(const vpRowVector &v)
{
  *this = v;
  return *this;
}

/*!
  Transpose the row vector. The resulting vector becomes a column vector.
*/
vpColVector vpRowVector::t() const
{
  vpColVector v(colNum);
  memcpy(v.data, data, colNum*sizeof(double)) ;
  return v;
}

/*!
<<<<<<< HEAD
   Constructor that creates a row vector corresponding to row \e i
   of matrix \e M.
 */
vpRowVector::vpRowVector (const vpMatrix &M, unsigned int i)
  : vpArray2D<double>(1, M.getCols())
{
  for(unsigned int j=0; j< M.getCols(); j++)
    (*this)[j] = M[i][j];
}
/*!
   Constructor that creates a row vector from a 1-by-n matrix \e M.

   \exception vpException::dimensionError If the matrix is not a 1-by-n matrix.
 */
vpRowVector::vpRowVector (const vpMatrix &M)
  : vpArray2D<double>(1, M.getCols())
{
  if(M.getRows()!=1) {
    throw(vpException(vpException::dimensionError,
                      "Cannot construct a (1x%d) row vector from a (%dx%d) matrix",
                      M.getCols(), M.getRows(), M.getCols())) ;
  }

  for(unsigned int j=0; j< M.getCols(); j++)
    (*this)[j] = M[0][j];
}

/*!
   Constructor that creates a row vector from a std vector of double.
 */
vpRowVector::vpRowVector (const std::vector<double> &v)
  : vpArray2D<double>(1, (unsigned int)v.size())
{
  for(unsigned int j=0; j< v.size(); j++)
    (*this)[j] = v[j];
}
/*!
=======
  Transpose the row vector. The resulting vector becomes a column vector.
  \sa t()
*/
vpColVector vpRowVector::transpose() const
{
  return t();
}
/*!
  Transpose the row vector. The resulting vector \e v becomes a column vector.
  \sa t()
*/
void vpRowVector::transpose(vpColVector &v) const
{
  v = t();
}

/*!
   Constructor that creates a row vector corresponding to row \e i
   of matrix \e M.
 */
vpRowVector::vpRowVector (const vpMatrix &M, unsigned int i)
  : vpArray2D<double>(1, M.getCols())
{
  for(unsigned int j=0; j< M.getCols(); j++)
    (*this)[j] = M[i][j];
}
/*!
   Constructor that creates a row vector from a 1-by-n matrix \e M.

   \exception vpException::dimensionError If the matrix is not a 1-by-n matrix.
 */
vpRowVector::vpRowVector (const vpMatrix &M)
  : vpArray2D<double>(1, M.getCols())
{
  if(M.getRows()!=1) {
    throw(vpException(vpException::dimensionError,
                      "Cannot construct a (1x%d) row vector from a (%dx%d) matrix",
                      M.getCols(), M.getRows(), M.getCols())) ;
  }

  for(unsigned int j=0; j< M.getCols(); j++)
    (*this)[j] = M[0][j];
}

/*!
   Constructor that creates a row vector from a std vector of double.
 */
vpRowVector::vpRowVector (const std::vector<double> &v)
  : vpArray2D<double>(1, (unsigned int)v.size())
{
  for(unsigned int j=0; j< v.size(); j++)
    (*this)[j] = v[j];
}
/*!
>>>>>>> 729308e1
   Constructor that creates a row vector from a std vector of float.
 */
vpRowVector::vpRowVector (const std::vector<float> &v)
  : vpArray2D<double>(1, (unsigned int)v.size())
{
  for(unsigned int j=0; j< v.size(); j++)
    (*this)[j] = (double)(v[j]);
}

/*!
  Construct a row vector from a part of an input row vector \e v.
<<<<<<< HEAD

  \param v : Input row vector used for initialization.
  \param c : column index in \e v that corresponds to the first element of the row vector to contruct.
  \param ncols : Number of columns of the constructed row vector.

=======

  \param v : Input row vector used for initialization.
  \param c : column index in \e v that corresponds to the first element of the row vector to contruct.
  \param ncols : Number of columns of the constructed row vector.

>>>>>>> 729308e1
  The sub-vector starting from v[c] element and ending on v[c+ncols-1] element
  is used to initialize the contructed row vector.

  \sa init()
*/
vpRowVector::vpRowVector (const vpRowVector &v, unsigned int c, unsigned int ncols)
  : vpArray2D<double>(1, ncols)
{
  init(v, c, ncols);
}

/*!
  Normalise the vector given as input parameter and return the normalized vector:

  \f[
  {\bf x} = \frac{{\bf x}}{\sqrt{\sum_{i=1}^{n}x^2_i}}
  \f]
  where \f$x_i\f$ is an element of the row vector \f$\bf x\f$.
*/
vpRowVector &vpRowVector::normalize(vpRowVector &x) const
{
  x = x/sqrt(x.sumSquare());

  return x;
}


/*!
  Normalise the vector modifying the vector as:

  \f[
  {\bf x} = \frac{{\bf x}}{\sqrt{\sum_{i=1}^{n}x^2_i}}
  \f]
  where \f$x_i\f$ is an element of the row vector \f$\bf x\f$.
*/
vpRowVector &vpRowVector::normalize()
{
  double sum_square = sumSquare();
  if (std::fabs(sum_square) > std::numeric_limits<double>::epsilon()) {
    *this /= sqrt(sum_square) ;
  }

  // If sum = 0, we have a nul vector. So we return just.
  return *this;
}

/*!
  Reshape the row vector in a matrix.
  \param nrows : number of rows of the matrix.
  \param ncols : number of columns of the matrix.
  \return The resulting matrix.

  \exception vpException::dimensionError If the matrix and the row vector have not the same size.
*/
vpMatrix vpRowVector::reshape(const unsigned int &nrows,const unsigned int &ncols)
{
  vpMatrix M(nrows,ncols);
  reshape(M, nrows, ncols);
  return M;
}

/*!
  Reshape the row vector in a matrix.
  \param M : the reshaped matrix.
  \param nrows : number of rows of the matrix.
  \param ncols : number of columns of the matrix.

  \exception vpException::dimensionError If the matrix and the row vector have not the same size.
*/
void vpRowVector::reshape(vpMatrix & M,const unsigned int &nrows,const unsigned int &ncols){
  if(dsize!=nrows*ncols) {
    throw(vpException(vpException::dimensionError,
                      "Cannot reshape (1x%d) row vector in (%dx%d) matrix",
                      colNum, M.getRows(), M.getCols())) ;
  }
  try {
    if ((M.getRows() != nrows) || (M.getCols() != ncols)) M.resize(nrows,ncols);
  }
  catch(...) {
    throw ;
  }
  for(unsigned int i =0; i< nrows; i++)
    for(unsigned int j =0; j< ncols; j++)
      M[i][j]=data[i*nrows+j];
}

/*!
  Insert a row vector.
  \param i : Index of the first element to introduce. This index starts from 0.
  \param v : Row vector to insert.

  The following example shows how to use this function:
  \code
#include <visp/vpRowVector.h>

int main()
{
  vpRowVector v(4);
  for (unsigned int i=0; i < v.size(); i++)
    v[i] = i;
  std::cout << "v: " << v << std::endl;

  vpRowVector w(2);
  for (unsigned int i=0; i < w.size(); i++)
    w[i] = i+10;
  std::cout << "w: " << w << std::endl;

  v.insert(1, w);
  std::cout << "v: " << v << std::endl;
}  \endcode
  It produces the following output:
  \code
v: 0  1  2  3
w: 10  11
v: 0  10  11  3
  \endcode
 */
void vpRowVector::insert(unsigned int i, const vpRowVector &v)
{
  if (i+v.size() > this->size())
    throw(vpException(vpException::dimensionError,
                      "Unable to insert (1x%d) row vector in (1x%d) row vector at position (%d)",
                      v.getCols(), colNum, i));
  for (unsigned int j=0; j < v.size(); j++)
    (*this)[i+j] = v[j];
}

/*!
  Stack row vector with a new element at the end of the vector.

  \param d : Element to stack to the existing one.

  \code
  vpRowVector v(3, 1);
  // v is equal to [1 1 1]
  v.stack(-2);
  // v is equal to [1 1 1 -2]
  \endcode

  \sa stack(const vpRowVector &, const vpRowVector &)
  \sa stack(const vpRowVector &, const vpRowVector &, vpRowVector &)

*/
void vpRowVector::stack(const double &d)
{
  this->resize(colNum+1,false);
  (*this)[colNum-1] = d;
}

/*!
  Stack row vectors.

  \param v : Vector to stack to the existing one.

  \code
  vpRowVector v1(3, 1);
  // v1 is equal to [1 1 1]
  vpRowVector v2(2, 3);
  // v2 is equal to [3 3]
  v1.stack(v2);
  // v1 is equal to [1 1 1 3 3]
  \endcode

  \sa stack(const vpRowVector &, const double &)
  \sa stack(const vpRowVector &, const vpRowVector &)
  \sa stack(const vpRowVector &, const vpRowVector &, vpRowVector &)

*/
void vpRowVector::stack(const vpRowVector &v)
{
  *this = vpRowVector::stack(*this, v);
}

/*!
  Stack row vectors.

  \param A : Initial vector.
  \param B : Vector to stack at the end of A.
  \return Stacked vector \f$[A B]\f$.

  \code
  vpRowVector r1(3, 1);
  // r1 is equal to [1 1 1]
  vpRowVector r2(2, 3);
  // r2 is equal to [3 3]
  vpRowVector v;
  v = vpRowVector::stack(r1, r2);
  // v is equal to [1 1 1 3 3]
  \endcode

  \sa stack(const vpRowVector &)
  \sa stack(const vpRowVector &, const vpRowVector &, vpRowVector &)
*/
vpRowVector vpRowVector::stack(const vpRowVector &A, const vpRowVector &B)
{
  vpRowVector C;
  vpRowVector::stack(A, B, C);
  return C;
}

/*!
  Stack row vectors.

  \param A : Initial vector.
  \param B : Vector to stack at the end of A.
  \param C : Resulting stacked vector \f$C = [A B]\f$.

  \code
  vpRowVector r1(3, 1);
  // r1 is equal to [1 1 1]
  vpRowVector r2(2, 3);
  // r2 is equal to [3 3]
  vpRowVector v;
  vpRowVector::stack(r1, r2, v);
  // v is equal to [1 1 1 3 3]
  \endcode

  \sa stack(const vpRowVector &)
  \sa stack(const vpRowVector &, const vpRowVector &)
*/
void vpRowVector::stack(const vpRowVector &A, const vpRowVector &B, vpRowVector &C)
{
  unsigned int nrA = A.getCols();
  unsigned int nrB = B.getCols();

  if (nrA == 0 && nrB == 0) {
    C.resize(0);
    return;
  }

  if (nrB == 0) {
    C = A;
    return;
  }

  if (nrA == 0) {
    C = B;
    return;
  }

  // General case
  C.resize(nrA + nrB);

  for (unsigned int i=0; i<nrA; i++)
    C[i] = A[i];

  for (unsigned int i=0; i<nrB; i++)
    C[nrA+i] = B[i];
}

/*!
  Compute the mean value of all the elements of the vector.
*/
double vpRowVector::mean(const vpRowVector &v)
{
  if (v.data == NULL) {
    throw(vpException(vpException::fatalError,
                      "Cannot compute mean value of an empty row vector"));
  }

  double mean = 0;
  double *vd = v.data;
  for (unsigned int i = 0; i < v.getCols(); i++)
    mean += *(vd++);

  return mean / v.getCols();
}

/*!
  Compute the median value of all the elements of the vector.
*/
double
vpRowVector::median(const vpRowVector &v)
{
  if (v.data==NULL) {
    throw(vpException(vpException::fatalError,
                      "Cannot compute mean value of an empty row vector"));
  }

  std::vector<double> vectorOfDoubles(v.size());
  for(unsigned int i = 0; i < v.size(); i++) {
    vectorOfDoubles[i] = v[i];
  }

  return vpMath::getMedian(vectorOfDoubles);
}

/*!
  Compute the standard deviation value of all the elements of the vector.
*/
double
vpRowVector::stdev(const vpRowVector &v, const bool useBesselCorrection)
{
  if (v.data==NULL) {
    throw(vpException(vpException::fatalError,
                      "Cannot compute mean value of an empty row vector"));
  }

  double mean_value = mean(v);
  double sum_squared_diff = 0.0;
  for(unsigned int i = 0; i < v.size(); i++) {
    sum_squared_diff += (v[i]-mean_value) * (v[i]-mean_value);
  }

  double divisor = (double) v.size();
  if(useBesselCorrection && v.size() > 1) {
    divisor = divisor-1;
  }

  return std::sqrt(sum_squared_diff / divisor);
}

/*!

  Pretty print a row vector. The data are tabulated.
  The common widths before and after the decimal point
  are set with respect to the parameter maxlen.

  \param s Stream used for the printing.

  \param length The suggested width of each row vector element.
  The actual width grows in order to accomodate the whole integral part,
  and shrinks if the whole extent is not needed for all the numbers.
  \param intro The introduction which is printed before the vector.
  Can be set to zero (or omitted), in which case
  the introduction is not printed.

  \return Returns the common total width for all vector elements.

  \sa std::ostream &operator<<(std::ostream &s, const vpArray2D<Type> &A)
*/
int
vpRowVector::print(std::ostream& s, unsigned int length, char const* intro) const
{
  typedef std::string::size_type size_type;

  unsigned int m = 1;
  unsigned int n = getCols();

  std::vector<std::string> values(m*n);
  std::ostringstream oss;
  std::ostringstream ossFixed;
  std::ios_base::fmtflags original_flags = oss.flags();

  // ossFixed <<std::fixed;
  ossFixed.setf ( std::ios::fixed, std::ios::floatfield );

  size_type maxBefore=0;  // the length of the integral part
  size_type maxAfter=0;   // number of decimals plus
  // one place for the decimal point
  for (unsigned int j=0;j<n;++j){
    oss.str("");
    oss << (*this)[j];
    if (oss.str().find("e")!=std::string::npos){
      ossFixed.str("");
      ossFixed << (*this)[j];
      oss.str(ossFixed.str());
    }

    values[j]=oss.str();
    size_type thislen=values[j].size();
    size_type p=values[j].find('.');

    if (p==std::string::npos){
      maxBefore=vpMath::maximum(maxBefore, thislen);
      // maxAfter remains the same
    } else{
      maxBefore=vpMath::maximum(maxBefore, p);
      maxAfter=vpMath::maximum(maxAfter, thislen-p-1);
    }
  }


  size_type totalLength=length;
  // increase totalLength according to maxBefore
  totalLength=vpMath::maximum(totalLength,maxBefore);
  // decrease maxAfter according to totalLength
  maxAfter=std::min(maxAfter, totalLength-maxBefore);
  if (maxAfter==1) maxAfter=0;

  // the following line is useful for debugging
  //std::cerr <<totalLength <<" " <<maxBefore <<" " <<maxAfter <<"\n";

  if (intro) s <<intro;
  s <<"["<<m<<","<<n<<"]=\n";

  s <<"  ";
  for (unsigned int j=0;j<n;j++){
    size_type p=values[j].find('.');
    s.setf(std::ios::right, std::ios::adjustfield);
    s.width((std::streamsize)maxBefore);
    s <<values[j].substr(0,p).c_str();

    if (maxAfter>0){
      s.setf(std::ios::left, std::ios::adjustfield);
      if (p!=std::string::npos){
        s.width((std::streamsize)maxAfter);
        s <<values[j].substr(p,maxAfter).c_str();
      } else{
        assert(maxAfter>1);
        s.width((std::streamsize)maxAfter);
        s <<".0";
      }
    }

    s <<' ';
  }
  s <<std::endl;


  s.flags(original_flags); // restore s to standard state

  return (int)(maxBefore+maxAfter);
}

/*!
  Allows to multiply a scalar by row vector.
*/
vpRowVector operator*(const double &x,const vpRowVector &v)
{
  vpRowVector vout ;
  vout = v*x ;
  return vout ;
}

/*!
  Return the sum square of all the elements \f$v_{i}\f$ of the row vector v(n).

  \return The sum square value: \f$\sum_{j=0}^{n} v_j^{2}\f$.
  */
double vpRowVector::sumSquare() const
{
  double sum_square=0.0;
  double x ;

  for (unsigned int j=0;j<colNum;j++) {
    x=rowPtrs[0][j];
    sum_square += x*x;
  }

  return sum_square;
}

/*!
  Compute and return the Euclidean norm \f$ ||x|| = \sqrt{ \sum{v_{i}^2}} \f$.

  \return The Euclidean norm if the vector is initialized, 0 otherwise.
*/
double vpRowVector::euclideanNorm() const
{
  double norm=0.0;
  double x ;
  for (unsigned int i=0;i<dsize;i++) {
    x = *(data +i); norm += x*x;
  }

  return sqrt(norm);
}

/*!
  Initialize the row vector from a part of an input row vector \e v.

  \param v : Input row vector used for initialization.
  \param c : column index in \e v that corresponds to the first element of the row vector to contruct.
  \param ncols : Number of columns of the constructed row vector.

  The sub-vector starting from v[c] element and ending on v[c+ncols-1] element
  is used to initialize the contructed row vector.

  The following code shows how to use this function:
\code
#include <visp3/core/vpRowVector.h>

int main()
{
  vpRowVector v(4);
  int val = 0;
  for(size_t i=0; i<v.getCols(); i++) {
    v[i] = val++;
  }
  std::cout << "v: " << v << std::endl;

  vpRowVector w;
  w.init(v, 1, 2);
  std::cout << "w: " << w << std::endl;
}
\endcode
  It produces the following output:
  \code
v: 0 1 2 3
w: 1 2
  \endcode
 */
void
vpRowVector::init(const vpRowVector &v, unsigned int c, unsigned int ncols)
{
  unsigned int cncols = c+ncols ;

  if (cncols > v.getCols())
    throw(vpException(vpException::dimensionError,
                      "Bad column dimension (%d > %d) used to initialize vpRowVector",
                      cncols, v.getCols()));
  resize(ncols);
  if (this->rowPtrs == NULL) // Fix coverity scan: explicit null dereferenced
    return; // Noting to do
  for (unsigned int i=0 ; i < ncols; i++)
    (*this)[i] = v[i+c];
}<|MERGE_RESOLUTION|>--- conflicted
+++ resolved
@@ -90,7 +90,6 @@
     resize(M.getCols());
 
   memcpy(data, M.data, colNum*sizeof(double)) ;
-<<<<<<< HEAD
   return *this;
 }
 
@@ -115,32 +114,6 @@
   return *this;
 }
 
-=======
-  return *this;
-}
-
-/*!
-  Initialize a row vector from a standard vector of double.
-*/
-vpRowVector & vpRowVector::operator=(const std::vector<double> &v)
-{
-  resize((unsigned int)v.size());
-  for(unsigned int i=0; i<v.size(); i++)
-    (*this)[i] = v[i];
-  return *this;
-}
-/*!
-  Initialize a row vector from a standard vector of double.
-*/
-vpRowVector & vpRowVector::operator=(const std::vector<float> &v)
-{
-  resize((unsigned int)v.size());
-  for(unsigned int i=0; i<v.size(); i++)
-    (*this)[i] = (float)v[i];
-  return *this;
-}
-
->>>>>>> 729308e1
 //! Initialize each element of the vector with \e x.
 vpRowVector & vpRowVector::operator=(double x)
 {
@@ -462,7 +435,23 @@
 }
 
 /*!
-<<<<<<< HEAD
+  Transpose the row vector. The resulting vector becomes a column vector.
+  \sa t()
+*/
+vpColVector vpRowVector::transpose() const
+{
+  return t();
+}
+/*!
+  Transpose the row vector. The resulting vector \e v becomes a column vector.
+  \sa t()
+*/
+void vpRowVector::transpose(vpColVector &v) const
+{
+  v = t();
+}
+
+/*!
    Constructor that creates a row vector corresponding to row \e i
    of matrix \e M.
  */
@@ -500,62 +489,6 @@
     (*this)[j] = v[j];
 }
 /*!
-=======
-  Transpose the row vector. The resulting vector becomes a column vector.
-  \sa t()
-*/
-vpColVector vpRowVector::transpose() const
-{
-  return t();
-}
-/*!
-  Transpose the row vector. The resulting vector \e v becomes a column vector.
-  \sa t()
-*/
-void vpRowVector::transpose(vpColVector &v) const
-{
-  v = t();
-}
-
-/*!
-   Constructor that creates a row vector corresponding to row \e i
-   of matrix \e M.
- */
-vpRowVector::vpRowVector (const vpMatrix &M, unsigned int i)
-  : vpArray2D<double>(1, M.getCols())
-{
-  for(unsigned int j=0; j< M.getCols(); j++)
-    (*this)[j] = M[i][j];
-}
-/*!
-   Constructor that creates a row vector from a 1-by-n matrix \e M.
-
-   \exception vpException::dimensionError If the matrix is not a 1-by-n matrix.
- */
-vpRowVector::vpRowVector (const vpMatrix &M)
-  : vpArray2D<double>(1, M.getCols())
-{
-  if(M.getRows()!=1) {
-    throw(vpException(vpException::dimensionError,
-                      "Cannot construct a (1x%d) row vector from a (%dx%d) matrix",
-                      M.getCols(), M.getRows(), M.getCols())) ;
-  }
-
-  for(unsigned int j=0; j< M.getCols(); j++)
-    (*this)[j] = M[0][j];
-}
-
-/*!
-   Constructor that creates a row vector from a std vector of double.
- */
-vpRowVector::vpRowVector (const std::vector<double> &v)
-  : vpArray2D<double>(1, (unsigned int)v.size())
-{
-  for(unsigned int j=0; j< v.size(); j++)
-    (*this)[j] = v[j];
-}
-/*!
->>>>>>> 729308e1
    Constructor that creates a row vector from a std vector of float.
  */
 vpRowVector::vpRowVector (const std::vector<float> &v)
@@ -567,19 +500,11 @@
 
 /*!
   Construct a row vector from a part of an input row vector \e v.
-<<<<<<< HEAD
 
   \param v : Input row vector used for initialization.
   \param c : column index in \e v that corresponds to the first element of the row vector to contruct.
   \param ncols : Number of columns of the constructed row vector.
 
-=======
-
-  \param v : Input row vector used for initialization.
-  \param c : column index in \e v that corresponds to the first element of the row vector to contruct.
-  \param ncols : Number of columns of the constructed row vector.
-
->>>>>>> 729308e1
   The sub-vector starting from v[c] element and ending on v[c+ncols-1] element
   is used to initialize the contructed row vector.
 
