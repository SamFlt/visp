--- conflicted
+++ resolved
@@ -204,12 +204,7 @@
     \exception vpException::fatalError When \e nrows is not equal to 1.
 
     */
-<<<<<<< HEAD
-  void resize(const unsigned int nrows, const unsigned int ncols,
-              const bool flagNullify = true)
-=======
   void resize(const unsigned int nrows, const unsigned int ncols, const bool flagNullify)
->>>>>>> 729308e1
   {
     if (nrows != 1)
       throw(vpException(vpException::fatalError,
@@ -223,11 +218,8 @@
 
   double sumSquare() const;
   vpColVector t() const;
-<<<<<<< HEAD
-=======
   vpColVector transpose() const;
   void transpose(vpColVector &v) const;
->>>>>>> 729308e1
 
   static double mean(const vpRowVector &v)  ;
   static double median(const vpRowVector &v) ;
