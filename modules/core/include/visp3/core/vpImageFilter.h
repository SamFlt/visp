/*
 * ViSP, open source Visual Servoing Platform software.
 * Copyright (C) 2005 - 2025 by Inria. All rights reserved.
 *
 * This software is free software; you can redistribute it and/or modify
 * it under the terms of the GNU General Public License as published by
 * the Free Software Foundation; either version 2 of the License, or
 * (at your option) any later version.
 * See the file LICENSE.txt at the root directory of this source
 * distribution for additional information about the GNU GPL.
 *
 * For using ViSP with software that can not be combined with the GNU
 * GPL, please contact Inria about acquiring a ViSP Professional
 * Edition License.
 *
 * See https://visp.inria.fr for more information.
 *
 * This software was developed at:
 * Inria Rennes - Bretagne Atlantique
 * Campus Universitaire de Beaulieu
 * 35042 Rennes Cedex
 * France
 *
 * If you have questions regarding the use of this file, please contact
 * Inria at visp@inria.fr
 *
 * This file is provided AS IS with NO WARRANTY OF ANY KIND, INCLUDING THE
 * WARRANTY OF DESIGN, MERCHANTABILITY AND FITNESS FOR A PARTICULAR PURPOSE.
 *
 * Description:
 * Various image tools, convolution, ...
 */

/*!
 * \file vpImageFilter.h
 * \brief  Various image filter, convolution, etc...
 */

#ifndef VP_IMAGE_FILTER_H
#define VP_IMAGE_FILTER_H

#include <fstream>
#include <iostream>
#include <math.h>
#include <string.h>

#include <visp3/core/vpConfig.h>
#include <visp3/core/vpColorGetter.h>
#include <visp3/core/vpException.h>
#include <visp3/core/vpHistogram.h>
#include <visp3/core/vpImage.h>
#include <visp3/core/vpImageConvert.h>
#include <visp3/core/vpImageException.h>
#include <visp3/core/vpMath.h>
#include <visp3/core/vpMatrix.h>
#include <visp3/core/vpRGBa.h>

#if defined(VISP_HAVE_OPENCV) && defined(HAVE_OPENCV_IMGPROC)
#include <opencv2/imgproc/imgproc.hpp>
#if (VISP_HAVE_OPENCV_VERSION < 0x050000)
#include <opencv2/imgproc/imgproc_c.h>
#endif
#endif

#if defined(__clang__)
#  pragma clang diagnostic push
#  pragma clang diagnostic ignored "-Wdocumentation"
#endif

#ifdef VISP_HAVE_OPENMP
#include <omp.h>
#endif

BEGIN_VISP_NAMESPACE
/*!
 * \class vpImageFilter
 *
 * \ingroup group_core_image
 *
 * \brief  Various image filter, convolution, etc...
*/
class VISP_EXPORT vpImageFilter
{
public:
  //! Canny filter backends for the edge detection operations
  typedef enum vpCannyBackendType
  {
    CANNY_OPENCV_BACKEND = 0,     //!< Use OpenCV
    CANNY_VISP_BACKEND = 1,     //!< Use ViSP
    CANNY_COUNT_BACKEND = 2 //! Number of supported backends
  } vpCannyBackendType;

  static std::string vpCannyBackendTypeList(const std::string &pref = "<", const std::string &sep = " , ",
                                            const std::string &suf = ">");

  static std::string vpCannyBackendTypeToString(const vpCannyBackendType &type);

  static vpCannyBackendType vpCannyBackendTypeFromString(const std::string &name);

  //! Canny filter and gradient operators to apply on the image before the edge detection stage
  typedef enum vpCannyFilteringAndGradientType
  {
    CANNY_GBLUR_SOBEL_FILTERING = 0, //!< Apply Gaussian blur + Sobel operator on the input image
    CANNY_GBLUR_SCHARR_FILTERING = 1, //!< Apply Gaussian blur + Scharr operator on the input image
    CANNY_COUNT_FILTERING = 2 //! Number of supported backends
  } vpCannyFilteringAndGradientType;

  static std::string vpGetCannyFiltAndGradTypes(const std::string &pref = "<", const std::string &sep = " , ",
                                                         const std::string &suf = ">");

  static std::string vpCannyFiltAndGradTypeToStr(const vpCannyFilteringAndGradientType &type);

  static vpCannyFilteringAndGradientType vpCannyFiltAndGradTypeFromStr(const std::string &name);

  static void canny(const vpImage<unsigned char> &I, vpImage<unsigned char> &Ic, const unsigned int &gaussianFilterSize,
                    const float &thresholdCanny, const unsigned int &apertureSobel);

  static void canny(const vpImage<unsigned char> &I, vpImage<unsigned char> &Ic, const unsigned int &gaussianFilterSize,
                    const float &lowerThresholdCanny, const float &higherThresholdCanny,
                    const unsigned int &apertureSobel);

  static void canny(const vpImage<unsigned char> &I, vpImage<unsigned char> &Ic, const unsigned int &gaussianFilterSize,
                    const float &lowerThresholdCanny, const float &higherThresholdCanny,
                    const unsigned int &apertureSobel, const float &gaussianStdev, const float &lowerThresholdRatio,
                    const float &upperThresholdRatio, const bool &normalizeGradients,
                    const vpCannyBackendType &cannyBackend, const vpCannyFilteringAndGradientType &cannyFilteringSteps,
                    const vpImage<bool> *p_mask = nullptr);

#if defined(VISP_HAVE_OPENCV) && defined(HAVE_OPENCV_IMGPROC)
  static float computeCannyThreshold(const cv::Mat &cv_I, const cv::Mat *p_cv_dIx, const cv::Mat *p_cv_dIy,
                                     float &lowerThresh, const unsigned int &gaussianKernelSize = 5,
                                     const float &gaussianStdev = 2.f, const unsigned int &apertureGradient = 3,
                                     const float &lowerThresholdRatio = 0.6f, const float &upperThresholdRatio = 0.8f,
                                     const vpCannyFilteringAndGradientType &filteringType = CANNY_GBLUR_SOBEL_FILTERING);

  static void computePartialDerivatives(const cv::Mat &cv_I,
                                        cv::Mat &cv_dIx, cv::Mat &cv_dIy,
                                        const bool &computeDx = true, const bool &computeDy = true, const bool &normalize = true,
                                        const unsigned int &gaussianKernelSize = 5, const float &gaussianStdev = 2.f,
                                        const unsigned int &apertureGradient = 3,
                                        const vpCannyFilteringAndGradientType &filteringType = CANNY_GBLUR_SOBEL_FILTERING);
#endif

  /**
   * \brief Compute the partial derivatives (i.e. horizontal and vertical gradients) of the input image.
   *
   * \tparam ImageType Either unsigned char, float or double
   * \tparam FilterType Either float or double.
   * \param[in] I The input image we want the partial derivatives.
   * \param[out] dIx The horizontal partial derivative, i.e. horizontal gradient.
   * \param[out] dIy The vertical partial derivative, i.e. vertical gradient.
   * \param[in] computeDx Indicate if we must compute the horizontal gradient.
   * \param[in] computeDy Indicate if we must compute  the vertical gradient.
   * \param[in] normalize Indicate if we must normalize the gradient filters.
   * \param[in] gaussianKernelSize The size of the kernel of the Gaussian filter used to blur the image.
   * If it is non-positive, it is computed from kernel size (`gaussianKernelSize` parameter) as
   * \f$\sigma = 0.3*((gaussianKernelSize-1)*0.5 - 1) + 0.8\f$.
   * \param[in] gaussianStdev The standard deviation of the Gaussian filter used to blur the image.
   * \param[in] apertureGradient The size of the kernel of the gradient filter.
   * \param[in] filteringType The type of filters to apply to compute the gradients.
   * \param[in] backend The type of backend to use to compute the gradients.
   * \param[in] p_mask If different from nullptr, mask indicating which points to consider (true) or to ignore(false).
   */
  template <typename ImageType, typename FilterType>
  inline static void computePartialDerivatives(const vpImage<ImageType> &I,
                                               vpImage<FilterType> &dIx, vpImage<FilterType> &dIy,
                                               const bool &computeDx = true, const bool &computeDy = true, const bool &normalize = true,
                                               const unsigned int &gaussianKernelSize = 5, const FilterType &gaussianStdev = 2.f,
                                               const unsigned int &apertureGradient = 3,
                                               const vpCannyFilteringAndGradientType &filteringType = CANNY_GBLUR_SOBEL_FILTERING,
                                               const vpCannyBackendType &backend = CANNY_VISP_BACKEND,
                                               const vpImage<bool> *p_mask = nullptr)
  {
    if (backend == CANNY_OPENCV_BACKEND) {
#if defined(VISP_HAVE_OPENCV) && defined(HAVE_OPENCV_IMGPROC)
      cv::Mat cv_I, cv_dIx, cv_dIy;
      vpImageConvert::convert(I, cv_I);
      computePartialDerivatives(cv_I, cv_dIx, cv_dIy, computeDx, computeDy, normalize, gaussianKernelSize,
                                static_cast<float>(gaussianStdev), apertureGradient, filteringType);
      if (computeDx) {
        vpImageConvert::convert(cv_dIx, dIx);
      }
      if (computeDy) {
        vpImageConvert::convert(cv_dIy, dIy);
      }
#else
      throw(vpException(vpException::badValue, "You need to compile ViSP with OpenCV to use CANNY_OPENCV_BACKEND"));
#endif
    }
    else {
      if ((filteringType == CANNY_GBLUR_SCHARR_FILTERING) || (filteringType == CANNY_GBLUR_SOBEL_FILTERING)) {
        dIx.resize(I.getHeight(), I.getWidth());
        dIy.resize(I.getHeight(), I.getWidth());

        // Computing the Gaussian blur + gradients of the image
        vpImage<FilterType> Iblur;
        vpImageFilter::gaussianBlur(I, Iblur, gaussianKernelSize, gaussianStdev, true, p_mask);

        vpArray2D<FilterType> gradientFilterX(apertureGradient, apertureGradient); // Gradient filter along the X-axis
        vpArray2D<FilterType> gradientFilterY(apertureGradient, apertureGradient); // Gradient filter along the Y-axis

#if ((__cplusplus >= 201103L) || (defined(_MSVC_LANG) && (_MSVC_LANG >= 201103L))) // Check if cxx11 or higher
        // Helper to apply the scale to the raw values of the filters
        auto scaleFilter = [](vpArray2D<FilterType> &filter, const float &scale) {
          const unsigned int nbRows = filter.getRows();
          const unsigned int nbCols = filter.getCols();
          for (unsigned int r = 0; r < nbRows; ++r) {
            for (unsigned int c = 0; c < nbCols; ++c) {
              filter[r][c] = static_cast<FilterType>(filter[r][c] * scale);
            }
          }
          };
#endif

        // Scales to apply to the filters to get a normalized gradient filter that gives a gradient
        // between 0 and 255 for an vpImage<uchar>
        float scaleX = 1.f;
        float scaleY = 1.f;
        const unsigned int val2 = 2U;

        if (filteringType == CANNY_GBLUR_SOBEL_FILTERING) {
          if (computeDx) {
            scaleX = static_cast<float>(vpImageFilter::getSobelKernelX(gradientFilterX.data, (apertureGradient - 1) / val2));
          }
          if (computeDy) {
            scaleY = static_cast<float>(vpImageFilter::getSobelKernelY(gradientFilterY.data, (apertureGradient - 1) / val2));
          }
        }
        else if (filteringType == CANNY_GBLUR_SCHARR_FILTERING) {
          if (computeDx) {
            scaleX = static_cast<float>(vpImageFilter::getScharrKernelX(gradientFilterX.data, (apertureGradient - 1) / val2));
          }
          if (computeDy) {
            scaleY = static_cast<float>(vpImageFilter::getScharrKernelY(gradientFilterY.data, (apertureGradient - 1) / val2));
          }
        }

        // Scale the gradient filters to have a normalized gradient filter
        if (normalize) {
          if (computeDx) {
            scaleFilter(gradientFilterX, scaleX);
          }
          if (computeDy) {
            scaleFilter(gradientFilterY, scaleY);
          }
        }

        // Apply the gradient filters to get the gradients
        if (computeDx) {
          vpImageFilter::filter(Iblur, dIx, gradientFilterX, true, p_mask);
        }

        if (computeDy) {
          vpImageFilter::filter(Iblur, dIy, gradientFilterY, true, p_mask);
        }
      }
      else {
        std::string errMsg = "[vpImageFilter::computePartialDerivatives] Filtering + gradient method \"";
        errMsg += vpCannyFiltAndGradTypeToStr(filteringType);
        errMsg += "\" is not implemented yet\n";
        throw(vpException(vpException::notImplementedError, errMsg));
      }
    }
  }

#if ((__cplusplus >= 201103L) || (defined(_MSVC_LANG) && (_MSVC_LANG >= 201103L))) // Check if cxx11 or higher
  template <typename FilterType>
  inline static void computePartialDerivatives(const vpImage<vpRGBa> &I,
                                               vpImage<FilterType> &dIx, vpImage<FilterType> &dIy,
                                               const bool &computeDx = true, const bool &computeDy = true, const bool &normalize = true,
                                               const unsigned int &gaussianKernelSize = 5, const FilterType &gaussianStdev = 2.f,
                                               const unsigned int &apertureGradient = 3,
                                               const vpCannyFilteringAndGradientType &filteringType = CANNY_GBLUR_SOBEL_FILTERING,
                                               const vpCannyBackendType &backend = CANNY_VISP_BACKEND, const vpImage<bool> *p_mask = nullptr) = delete;

  template <typename ImageType>
  inline static void computePartialDerivatives(const vpImage<ImageType> &I,
                                               vpImage<unsigned char> &dIx, vpImage<unsigned char> &dIy,
                                               const bool &computeDx = true, const bool &computeDy = true, const bool &normalize = true,
                                               const unsigned int &gaussianKernelSize = 5, const unsigned char &gaussianStdev = 2.f,
                                               const unsigned int &apertureGradient = 3,
                                               const vpCannyFilteringAndGradientType &filteringType = CANNY_GBLUR_SOBEL_FILTERING,
                                               const vpCannyBackendType &backend = CANNY_VISP_BACKEND, const vpImage<bool> *p_mask = nullptr) = delete;

  template <typename ImageType>
  inline static void computePartialDerivatives(const vpImage<ImageType> &I,
                                               vpImage<vpRGBa> &dIx, vpImage<vpRGBa> &dIy,
                                               const bool &computeDx = true, const bool &computeDy = true, const bool &normalize = true,
                                               const unsigned int gaussianKernelSize = 5, const vpRGBa gaussianStdev = vpRGBa(),
                                               const unsigned int apertureGradient = 3,
                                               const vpCannyFilteringAndGradientType &filteringType = CANNY_GBLUR_SOBEL_FILTERING,
                                               const vpCannyBackendType &backend = CANNY_VISP_BACKEND, const vpImage<bool> *p_mask = nullptr) = delete;
#else
  template <typename FilterType>
  inline static void computePartialDerivatives(const vpImage<vpRGBa> &I,
                                               vpImage<FilterType> &dIx, vpImage<FilterType> &dIy,
                                               const bool &computeDx = true, const bool &computeDy = true, const bool &normalize = true,
                                               const unsigned int &gaussianKernelSize = 5, const FilterType &gaussianStdev = 2.f,
                                               const unsigned int &apertureGradient = 3,
                                               const vpCannyFilteringAndGradientType &filteringType = CANNY_GBLUR_SOBEL_FILTERING,
                                               const vpCannyBackendType &backend = CANNY_VISP_BACKEND, const vpImage<bool> *p_mask = nullptr);

  template <typename ImageType>
  inline static void computePartialDerivatives(const vpImage<ImageType> &I,
                                               vpImage<unsigned char> &dIx, vpImage<unsigned char> &dIy,
                                               const bool &computeDx = true, const bool &computeDy = true, const bool &normalize = true,
                                               const unsigned int &gaussianKernelSize = 5, const unsigned char &gaussianStdev = 2.f,
                                               const unsigned int &apertureGradient = 3,
                                               const vpCannyFilteringAndGradientType &filteringType = CANNY_GBLUR_SOBEL_FILTERING,
                                               const vpCannyBackendType &backend = CANNY_VISP_BACKEND, const vpImage<bool> *p_mask = nullptr);

  template <typename ImageType>
  inline static void computePartialDerivatives(const vpImage<ImageType> &I,
                                               vpImage<vpRGBa> &dIx, vpImage<vpRGBa> &dIy,
                                               const bool &computeDx = true, const bool &computeDy = true, const bool &normalize = true,
                                               const unsigned int gaussianKernelSize = 5, const vpRGBa gaussianStdev = vpRGBa(),
                                               const unsigned int apertureGradient = 3,
                                               const vpCannyFilteringAndGradientType &filteringType = CANNY_GBLUR_SOBEL_FILTERING,
                                               const vpCannyBackendType &backend = CANNY_VISP_BACKEND, const vpImage<bool> *p_mask = nullptr);
#endif

  /**
   * \brief Compute the upper Canny edge filter threshold, using Gaussian blur + Sobel or + Scharr operators to compute
   * the gradient of the image.
   *
   * \tparam OutType : Either float, to accelerate the computation time, or double, to have greater precision.
   * \param[in] I : The gray-scale image, in ViSP format.
   * \param[in] p_dIx : If different from nullptr, must contain the gradient of the image with regard to the horizontal axis.
   * \param[in] p_dIy : If different from nullptr, must contain the gradient of the image with regard to the vertical axis.
   * \param[in] lowerThresh : Canny lower threshold.
   * \param[in] gaussianKernelSize : The size of the mask of the Gaussian filter to apply (an odd number).
   * \param[in] gaussianStdev : The standard deviation of the Gaussian filter to apply.
   * \param[in] apertureGradient : Size of the mask for the Sobel operator (odd number).
   * \param[in] lowerThresholdRatio : The ratio of the upper threshold the lower threshold must be equal to.
   * \param[in] upperThresholdRatio : The ratio of pixels whose absolute gradient Gabs is lower or equal to define
   * the upper threshold.
   * \param[in] filteringType : The gradient filter to apply to compute the gradient, if \b p_dIx and \b p_dIy are
   * nullptr.
   * \param[in] p_mask : If different from  \b nullptr , only the pixels for which \b p_mask is true will be considered.
   * \return The upper Canny edge filter threshold.
   */
  template<typename OutType>
  inline static float computeCannyThreshold(const vpImage<unsigned char> &I, float &lowerThresh,
                                            const vpImage<OutType> *p_dIx = nullptr, const vpImage<OutType> *p_dIy = nullptr,
                                            const unsigned int &gaussianKernelSize = 5,
                                            const OutType &gaussianStdev = 2.f, const unsigned int &apertureGradient = 3,
                                            const float &lowerThresholdRatio = 0.6f, const float &upperThresholdRatio = 0.8f,
                                            const vpCannyFilteringAndGradientType &filteringType = CANNY_GBLUR_SOBEL_FILTERING,
                                            const vpImage<bool> *p_mask = nullptr)
  {
    const unsigned int w = I.getWidth();
    const unsigned int h = I.getHeight();

    if ((lowerThresholdRatio <= 0.f) || (lowerThresholdRatio >= 1.f)) {
      std::stringstream errMsg;
      errMsg << "Lower ratio (" << lowerThresholdRatio << ") " << (lowerThresholdRatio < 0.f ? "should be greater than 0 !" : "should be lower than 1 !");
      throw(vpException(vpException::fatalError, errMsg.str()));
    }

    if ((upperThresholdRatio <= 0.f) || (upperThresholdRatio >= 1.f)) {
      std::stringstream errMsg;
      errMsg << "Upper ratio (" << upperThresholdRatio << ") " << (upperThresholdRatio < 0.f ? "should be greater than 0 !" : "should be lower than 1 !");
      throw(vpException(vpException::fatalError, errMsg.str()));
    }

    if (lowerThresholdRatio  >= upperThresholdRatio) {
      std::stringstream errMsg;
      errMsg << "Lower ratio (" << lowerThresholdRatio << ") should be lower than the upper ratio (" << upperThresholdRatio << ")";
      throw(vpException(vpException::fatalError, errMsg.str()));
    }

    vpImage<unsigned char> dI(h, w);
    vpImage<OutType> dIx(h, w), dIy(h, w);
    if ((p_dIx != nullptr) && (p_dIy != nullptr)) {
      dIx = *p_dIx;
      dIy = *p_dIy;
    }
    else {
      computePartialDerivatives(I, dIx, dIy, true, true, true, gaussianKernelSize, gaussianStdev,
                                apertureGradient, filteringType, vpImageFilter::CANNY_VISP_BACKEND, p_mask);
    }

    // Computing the absolute gradient of the image G = |dIx| + |dIy|
    for (unsigned int r = 0; r < h; ++r) {
      for (unsigned int c = 0; c < w; ++c) {
        // We have to compute the value for each pixel if we don't have a mask or for
        // pixels for which the mask is true otherwise
        bool computeVal = checkBooleanMask(p_mask, r, c);

        if (computeVal) {
          float dx = static_cast<float>(dIx[r][c]);
          float dy = static_cast<float>(dIy[r][c]);
          float gradient = std::abs(dx) + std::abs(dy);
          float gradientClamped = std::min<float>(gradient, static_cast<float>(std::numeric_limits<unsigned char>::max()));
          dI[r][c] = static_cast<unsigned char>(gradientClamped);
        }
      }
    }

    // Compute the histogram
    vpHistogram hist;
    hist.setMask(p_mask);
    const unsigned int nbBins = 256;
    hist.calculate(dI, nbBins);
    float totalNbPixels = static_cast<float>(hist.getTotal());
    float accu = 0;
    float t = upperThresholdRatio * totalNbPixels;
    float bon = 0;
    unsigned int i = 0;
    bool notFound = true;
    while ((i < nbBins) && notFound) {
      float tf = static_cast<float>(hist[static_cast<unsigned char>(i)]);
      accu = accu + tf;
      if (accu > t) {
        bon = static_cast<float>(i);
        notFound = false;
      }
      ++i;
    }
    if (notFound) {
      std::stringstream errMsg;
      errMsg << "Could not find a bin for which " << upperThresholdRatio * 100.f << " percents of the pixels had a gradient lower than the upper threshold.";
      throw(vpException(vpException::fatalError, errMsg.str()));
    }
    float upperThresh = std::max<float>(bon, 1.f);
    lowerThresh = lowerThresholdRatio * bon;
    lowerThresh = std::max<float>(lowerThresh, std::numeric_limits<float>::epsilon());
    return upperThresh;
  }


  /**
   * \brief Compute the upper Canny edge filter threshold for a HSV image.
   *
   * \tparam ArithmeticType : The type of encoding of the channels of the HSV image.
   * \tparam useFullScale : When using unsigned char, true means that Hue is encoded on the range [0; 255], otherwise it
   * uses the limited range as defined in the vpHSV class.
   * \tparam OutType : Either float, to accelerate the computation time, or double, to have greater precision.
   * \param[in] I : The HSV image.
   * \param[in] p_dIx : If different from nullptr, must contain the gradient of the image with regard to the horizontal axis.
   * \param[in] p_dIy : If different from nullptr, must contain the gradient of the image with regard to the vertical axis.
   * \param[in] lowerThresh : Canny lower threshold.
   * \param[in] gaussianKernelSize : The size of the mask of the Gaussian filter to apply (an odd number).
   * \param[in] gaussianStdev : The standard deviation of the Gaussian filter to apply.
   * \param[in] lowerThresholdRatio : The ratio of the upper threshold the lower threshold must be equal to.
   * \param[in] upperThresholdRatio : The ratio of pixels whose absolute gradient Gabs is lower or equal to define
   * the upper threshold.
   * \param[in] p_mask : If different from  \b nullptr , only the pixels for which \b p_mask is true will be considered.
   * \return The upper Canny edge filter threshold.
   */
  template<typename ArithmeticType, bool useFullScale, typename OutType>
  inline static float computeCannyThreshold(const vpImage<vpHSV<ArithmeticType, useFullScale>> &I, float &lowerThresh,
                                            const vpImage<OutType> *p_dIx = nullptr, const vpImage<OutType> *p_dIy = nullptr,
                                            const unsigned int &gaussianKernelSize = 5,
                                            const OutType &gaussianStdev = 2.f,
                                            const float &lowerThresholdRatio = 0.6f, const float &upperThresholdRatio = 0.8f,
                                            const vpImage<bool> *p_mask = nullptr)
  {
    const unsigned int w = I.getWidth();
    const unsigned int h = I.getHeight();

    if ((lowerThresholdRatio <= 0.f) || (lowerThresholdRatio >= 1.f)) {
      std::stringstream errMsg;
      errMsg << "Lower ratio (" << lowerThresholdRatio << ") " << (lowerThresholdRatio < 0.f ? "should be greater than 0 !" : "should be lower than 1 !");
      throw(vpException(vpException::fatalError, errMsg.str()));
    }

    if ((upperThresholdRatio <= 0.f) || (upperThresholdRatio >= 1.f)) {
      std::stringstream errMsg;
      errMsg << "Upper ratio (" << upperThresholdRatio << ") " << (upperThresholdRatio < 0.f ? "should be greater than 0 !" : "should be lower than 1 !");
      throw(vpException(vpException::fatalError, errMsg.str()));
    }

    if (lowerThresholdRatio  >= upperThresholdRatio) {
      std::stringstream errMsg;
      errMsg << "Lower ratio (" << lowerThresholdRatio << ") should be lower than the upper ratio (" << upperThresholdRatio << ")";
      throw(vpException(vpException::fatalError, errMsg.str()));
    }

    vpImage<unsigned char> dI(h, w);
    vpImage<OutType> dIx(h, w), dIy(h, w);
    if ((p_dIx != nullptr) && (p_dIy != nullptr)) {
      dIx = *p_dIx;
      dIy = *p_dIy;
    }
    else {
      vpImage<vpHSV<ArithmeticType, useFullScale>> Iblur;
      gaussianBlur(I, Iblur, gaussianKernelSize, gaussianStdev, true, p_mask);
      int nbThread = 1;
#ifdef VISP_HAVE_OPENMP
      nbThread = omp_get_max_threads();
#endif
      gradientFilter(Iblur, dIx, dIy, nbThread, p_mask);
    }

    // Computing the absolute gradient of the image G = |dIx| + |dIy|
    const float dIMax = 2.f * vpHSV<ArithmeticType, useFullScale>::maxGradValue;
    const float step = dIMax / 256.;
    for (unsigned int r = 0; r < h; ++r) {
      for (unsigned int c = 0; c < w; ++c) {
        // We have to compute the value for each pixel if we don't have a mask or for
        // pixels for which the mask is true otherwise
        bool computeVal = checkBooleanMask(p_mask, r, c);

        if (computeVal) {
          float dx = static_cast<float>(dIx[r][c]);
          float dy = static_cast<float>(dIy[r][c]);
          float gradient = std::abs(dx) + std::abs(dy);
          float encodedGradient = gradient / step;
          dI[r][c] = static_cast<unsigned char>(encodedGradient);
        }
      }
    }

    // Compute the histogram
    vpHistogram hist;
    hist.setMask(p_mask);
    const unsigned int nbBins = 256;
    hist.calculate(dI, nbBins);
    float totalNbPixels = static_cast<float>(hist.getTotal());
    float accu = 0;
    float t = upperThresholdRatio * totalNbPixels;
    float bon = 0;
    unsigned int i = 0;
    bool notFound = true;
    while ((i < nbBins) && notFound) {
      float tf = static_cast<float>(hist[i]);
      accu = accu + tf;
      if (accu > t) {
        bon = static_cast<float>(i);
        notFound = false;
      }
      ++i;
    }
    if (notFound) {
      std::stringstream errMsg;
      errMsg << "Could not find a bin for which " << upperThresholdRatio * 100.f << " percents of the pixels had a gradient lower than the upper threshold.";
      throw(vpException(vpException::fatalError, errMsg.str()));
    }
    float upperThresh = bon * step;
    lowerThresh = lowerThresholdRatio * upperThresh;
    lowerThresh = std::max<float>(lowerThresh, std::numeric_limits<float>::epsilon());
    return upperThresh;
  }

  /*!
   * Apply a 1x3 derivative filter to an image pixel.
   *
   * \param I : Image to filter
   * \param r : coordinates (row) of the pixel
   * \param c : coordinates (column) of the pixel
   */
  template <class ImageType> static double derivativeFilterX(const vpImage<ImageType> &I, unsigned int r, unsigned int c)
  {
    const int val1 = 1, val2 = 2, val3 = 3;
    return ((2047.0 * static_cast<double>(I[r][c + val1] - I[r][c - val1])) + (913.0 * static_cast<double>(I[r][c + val2] - I[r][c - val2])) +
            (112.0 * static_cast<double>(I[r][c + val3] - I[r][c - val3]))) / 8418.0;
  }

  /*!
   * Apply a 3x1 derivative filter to an image pixel.
   *
   * \param I : Image to filter
   * \param r : coordinates (row) of the pixel
   * \param c : coordinates (column) of the pixel
   */
  template <class ImageType> static double derivativeFilterY(const vpImage<ImageType> &I, unsigned int r, unsigned int c)
  {
    const int val1 = 1, val2 = 2, val3 = 3;
    return ((2047.0 * static_cast<double>(I[r + val1][c] - I[r - val1][c])) + (913.0 * static_cast<double>(I[r + val2][c] - I[r - val2][c])) +
            (112.0 * static_cast<double>(I[r + val3][c] - I[r - val3][c]))) / 8418.0;
  }

  /*!
   * Apply a 1 x size Derivative Filter in X to an image pixel.
   *
   * \tparam FilterType : Either float, to accelerate the computation time, or double, to have greater precision.
   * \param I : Image to filter
   * \param r : Coordinates(row) of the pixel
   * \param c : Coordinates(column) of the pixel
   * \param filter : Coefficients of the filter to be initialized using
   * vpImageFilter::getGaussianDerivativeKernel().
   * \param size : Size of the filter.
   *
   * \sa vpImageFilter::getGaussianDerivativeKernel()
   */
  template <class ImageType, typename FilterType>
  static FilterType derivativeFilterX(const vpImage<ImageType> &I, unsigned int r, unsigned int c, const FilterType *filter, unsigned int size)
  {
    const unsigned int stop = (size - 1) / 2;
    unsigned int i;
    FilterType result;

    result = 0;

    for (i = 1; i <= stop; ++i) {
      result += filter[i] * static_cast<FilterType>(I[r][c + i] - I[r][c - i]);
    }
    return result;
  }

  /*!
   * Apply a size x 1 Derivative Filter in Y to an image pixel.
   *
   * \tparam FilterType : Either float, to accelerate the computation time, or double, to have greater precision.
   * \param I : Image to filter.
   * \param r : Coordinates (row) of the pixel.
   * \param c : Coordinates (column) of the pixel.
   * \param filter : Coefficients of the filter to be initialized using
   * vpImageFilter::getGaussianDerivativeKernel().
   * \param size : Size of the filter.
   *
   * \sa vpImageFilter::getGaussianDerivativeKernel()
   */
  template <class ImageType, typename FilterType>
  static FilterType derivativeFilterY(const vpImage<ImageType> &I, unsigned int r, unsigned int c, const FilterType *filter, unsigned int size)
  {
    const unsigned int stop = (size - 1) / 2;
    unsigned int i;
    FilterType result;

    result = 0;

    for (i = 1; i <= stop; ++i) {
      result += filter[i] * static_cast<FilterType>(I[r + i][c] - I[r - i][c]);
    }
    return result;
  }

  /*!
    Apply a filter to an image.
    \tparam FilterType : Either float, to accelerate the computation time, or double, to have greater precision.
    \param I : Image to filter
    \param If : Filtered image.
    \param M : Filter kernel.
    \param convolve : If true, perform a convolution otherwise a correlation.
    \param p_mask : If different from nullptr, mask indicating which points to consider (true) or to ignore(false).

    \note By default it performs a correlation:
    \f[
      \textbf{I\_filtered} \left( u,v \right) =
      \sum_{y=0}^{\textbf{kernel\_h}}
      \sum_{x=0}^{\textbf{kernel\_w}}
      \textbf{M} \left( x,y \right ) \times
      \textbf{I} \left(
      u-\frac{\textbf{kernel\_w}}{2}+x,v-\frac{\textbf{kernel\_h}}{2}+y \right)
    \f]
    The convolution is almost the same operation:
    \f[
      \textbf{I\_filtered} \left( u,v \right) =
      \sum_{y=0}^{\textbf{kernel\_h}}
      \sum_{x=0}^{\textbf{kernel\_w}}
     \textbf{M} \left( x,y \right ) \times
      \textbf{I} \left(
      u+\frac{\textbf{kernel\_w}}{2}-x,v+\frac{\textbf{kernel\_h}}{2}-y \right)
    \f]
    Only pixels in the input image fully covered by the kernel are considered.
  */
  template <typename ImageType, typename FilterType>
  static void filter(const vpImage<ImageType> &I, vpImage<FilterType> &If, const vpArray2D<FilterType> &M, bool convolve = false,
                     const vpImage<bool> *p_mask = nullptr)
  {
    const unsigned int size_y = M.getRows(), size_x = M.getCols();
    const unsigned int half_size_y = size_y / 2, half_size_x = size_x / 2;

    const unsigned int inputHeight = I.getHeight(), inputWidth = I.getWidth();
    If.resize(inputHeight, inputWidth, 0.0);

    if (convolve) {
      const unsigned int stopHeight = inputHeight - half_size_y;
      const unsigned int stopWidth = inputWidth - half_size_x;
      for (unsigned int i = half_size_y; i < stopHeight; ++i) {
        for (unsigned int j = half_size_x; j < stopWidth; ++j) {
          // We have to compute the value for each pixel if we don't have a mask or for
          // pixels for which the mask is true otherwise
          bool computeVal = checkBooleanMask(p_mask, i, j);
          if (computeVal) {
            FilterType conv = 0;

            for (unsigned int a = 0; a < size_y; ++a) {
              for (unsigned int b = 0; b < size_x; ++b) {
                FilterType val = static_cast<FilterType>(I[(i + half_size_y) - a][(j + half_size_x) - b]); // Convolution
                conv += M[a][b] * val;
              }
            }
            If[i][j] = conv;
          }
        }
      }
    }
    else {
      const unsigned int stopHeight = inputHeight - half_size_y;
      const unsigned int stopWidth = inputWidth - half_size_x;
      for (unsigned int i = half_size_y; i < stopHeight; ++i) {
        for (unsigned int j = half_size_x; j < stopWidth; ++j) {
          // We have to compute the value for each pixel if we don't have a mask or for
          // pixels for which the mask is true otherwise
          bool computeVal = checkBooleanMask(p_mask, i, j);
          if (computeVal) {
            FilterType corr = 0;

            for (unsigned int a = 0; a < size_y; ++a) {
              for (unsigned int b = 0; b < size_x; ++b) {
                FilterType val = static_cast<FilterType>(I[(i - half_size_y) + a][(j - half_size_x) + b]); // Correlation
                corr += M[a][b] * val;
              }
            }
            If[i][j] = corr;
          }
        }
      }
    }
  }

  /**
   * \brief Apply a filter at a given image location
   *
   * \tparam FilterType Image and filter types: double or float
   * \param I The input image
   * \param row The row coordinate where the filter should be applied
   * \param col The column coordinate where the filter should be applied
   * \param M the filter
   */
  template <typename FilterType>
  static FilterType filter(const vpImage<FilterType> &I, const vpArray2D<FilterType> &M, unsigned int row, unsigned int col)
  {
    const unsigned int size_y = M.getRows(), size_x = M.getCols();
    const unsigned int half_size_y = size_y / 2, half_size_x = size_x / 2;
    FilterType corr = 0;

    for (unsigned int a = 0; a < size_y; ++a) {
      for (unsigned int b = 0; b < size_x; ++b) {
        FilterType val = static_cast<FilterType>(I[row - half_size_y + a][col - half_size_x + b]); // Correlation
        corr += M[a][b] * val;
      }
    }
    return corr;
  }

#if ((__cplusplus >= 201103L) || (defined(_MSVC_LANG) && (_MSVC_LANG >= 201103L))) // Check if cxx11 or higher
  template <typename FilterType>
  static void filter(const vpImage<vpRGBa> &I, vpImage<FilterType> &If, const vpArray2D<FilterType> &M, bool convolve = false) = delete;
#else
  template <typename FilterType>
  static void filter(const vpImage<vpRGBa> &I, vpImage<FilterType> &If, const vpArray2D<FilterType> &M, bool convolve = false);
#endif

  /*!
   * Apply a filter to an image:
   * \f[
   *   \textbf{I}_u = \textbf{M} \ast \textbf{I} \textbf{ and } \textbf{I}_v =
   * \textbf{M}^t \ast \textbf{I} \f]
   * \tparam FilterType : Either float, to accelerate the computation time, or double, to have greater precision.
   * \param I : Image to filter
   * \param Iu : Filtered image along the horizontal axis (u = columns).
   * \param Iv : Filtered image along the vertical axis (v = rows).
   * \param M : Filter kernel.
   * \param convolve : If true, perform a convolution otherwise a correlation.
   * \param p_mask : If different from nullptr, mask indicating which points to consider (true) or to ignore(false).
   */
  template <typename ImageType, typename FilterType>
  static void filter(const vpImage<ImageType> &I, vpImage<FilterType> &Iu, vpImage<FilterType> &Iv, const vpArray2D<FilterType> &M,
                     bool convolve = false, const vpImage<bool> *p_mask = nullptr)
  {
    const unsigned int size = M.getRows();
    const unsigned int half_size = size / 2;
    const unsigned int height = I.getHeight(), width = I.getWidth();
    const unsigned int stopV = height - half_size;
    const unsigned int stopU = width - half_size;

    Iu.resize(height, width, 0.0);
    Iv.resize(height, width, 0.0);

    if (convolve) {
      for (unsigned int v = half_size; v < stopV; ++v) {
        for (unsigned int u = half_size; u < stopU; ++u) {
          // We have to compute the value for each pixel if we don't have a mask or for
          // pixels for which the mask is true otherwise
          bool computeVal = checkBooleanMask(p_mask, v, u);
          if (computeVal) {
            FilterType conv_u = 0;
            FilterType conv_v = 0;

            for (unsigned int a = 0; a < size; ++a) {
              for (unsigned int b = 0; b < size; ++b) {
                FilterType val = static_cast<FilterType>(I[(v + half_size) - a][(u + half_size) - b]); // Convolution
                conv_u += M[a][b] * val;
                conv_v += M[b][a] * val;
              }
            }
            Iu[v][u] = conv_u;
            Iv[v][u] = conv_v;
          }
        }
      }
    }
    else {
      for (unsigned int v = half_size; v < stopV; ++v) {
        for (unsigned int u = half_size; u < stopU; ++u) {
          // We have to compute the value for each pixel if we don't have a mask or for
          // pixels for which the mask is true otherwise
          bool computeVal = checkBooleanMask(p_mask, v, u);

          if (computeVal) {
            FilterType conv_u = 0;
            FilterType conv_v = 0;

            for (unsigned int a = 0; a < size; ++a) {
              for (unsigned int b = 0; b < size; ++b) {
                FilterType val = static_cast<FilterType>(I[(v - half_size) + a][(u - half_size) + b]); // Correlation
                conv_u += M[a][b] * val;
                conv_v += M[b][a] * val;
              }
            }
            Iu[v][u] = conv_u;
            Iv[v][u] = conv_v;
          }
        }
      }
    }
  }

#if ((__cplusplus >= 201103L) || (defined(_MSVC_LANG) && (_MSVC_LANG >= 201103L))) // Check if cxx11 or higher
  template<typename FilterType>
  static void filter(const vpImage<vpRGBa> &I, vpImage<FilterType> &Iu, vpImage<FilterType> &Iv, const vpArray2D<FilterType> &M, bool convolve) = delete;

  template<typename ImageType>
  static void filter(const vpImage<ImageType> &I, vpImage<ImageType> &Iu, vpImage<ImageType> &Iv, const vpArray2D<vpRGBa> &M, bool convolve) = delete;
#else
  template<typename FilterType>
  static void filter(const vpImage<vpRGBa> &I, vpImage<FilterType> &Iu, vpImage<FilterType> &Iv, const vpArray2D<FilterType> &M, bool convolve);

  template<typename ImageType>
  static void filter(const vpImage<ImageType> &I, vpImage<ImageType> &Iu, vpImage<ImageType> &Iv, const vpArray2D<vpRGBa> &M, bool convolve);
#endif

  static void sepFilter(const vpImage<unsigned char> &I, vpImage<double> &If, const vpColVector &kernelH, const vpColVector &kernelV);

  /*!
   * Apply a separable filter.
   * \tparam FilterType : Either float, to accelerate the computation time, or double, to have greater precision.
   * \param I : The original image.
   * \param GI : The filtered image.
   * \param filter : The separable filter.
   * \param size : The size of the filter.
   * \param p_mask : If different from nullptr, mask indicating which points to consider (true) or to ignore(false).
   */
  template <typename ImageType, typename FilterType>
  static void filter(const vpImage<ImageType> &I, vpImage<FilterType> &GI, const FilterType *filter, unsigned int size, const vpImage<bool> *p_mask = nullptr)
  {
    vpImage<FilterType> GIx;
    filterX<ImageType, FilterType>(I, GIx, filter, size, p_mask);
    filterY<FilterType, FilterType>(GIx, GI, filter, size, p_mask);
    GIx.destroy();
  }

  static inline unsigned char filterGaussXPyramidal(const vpImage<unsigned char> &I, unsigned int i, unsigned int j)
  {
    const int val2 = 2;
    return static_cast<unsigned char>(((1. * I[i][j - val2]) + (4. * I[i][j - 1]) + (6. * I[i][j]) + (4. * I[i][j + 1]) + (1. * I[i][j + val2])) / 16.);
  }
  static inline unsigned char filterGaussYPyramidal(const vpImage<unsigned char> &I, unsigned int i, unsigned int j)
  {
    const int val2 = 2;
    return static_cast<unsigned char>(((1. * I[i - val2][j]) + (4. * I[i - 1][j]) + (6. * I[i][j]) + (4. * I[i + 1][j]) + (1. * I[i + val2][j])) / 16.);
  }

#if (VISP_CXX_STANDARD < VISP_CXX_STANDARD_11)
  template <typename ImageType, typename FilterType>
  static void filterX(const vpImage<ImageType> &I, vpImage<FilterType> &dIx, const FilterType *filter, unsigned int size,
                      const vpImage<bool> *p_mask = nullptr)
  {
    const unsigned int height = I.getHeight();
    const unsigned int width = I.getWidth();
    const unsigned int stop1J = (size - 1) / 2;
    const unsigned int stop2J = width - ((size - 1) / 2);
    resizeAndInitializeIfNeeded(p_mask, height, width, dIx);

    for (unsigned int i = 0; i < height; ++i) {
      for (unsigned int j = 0; j < stop1J; ++j) {
        // We have to compute the value for each pixel if we don't have a mask or for
        // pixels for which the mask is true otherwise
        bool computeVal = checkBooleanMask(p_mask, i, j);
        if (computeVal) {
          dIx[i][j] = vpImageFilter::filterXLeftBorder<ImageType, FilterType>(I, i, j, filter, size);
        }
      }
      for (unsigned int j = stop1J; j < stop2J; ++j) {
        // We have to compute the value for each pixel if we don't have a mask or for
        // pixels for which the mask is true otherwise
        bool computeVal = checkBooleanMask(p_mask, i, j);
        if (computeVal) {
          dIx[i][j] = vpImageFilter::filterX<ImageType, FilterType>(I, i, j, filter, size);
        }
      }
      for (unsigned int j = stop2J; j < width; ++j) {
        // We have to compute the value for each pixel if we don't have a mask or for
        // pixels for which the mask is true otherwise
        bool computeVal = checkBooleanMask(p_mask, i, j);
        if (computeVal) {
          dIx[i][j] = vpImageFilter::filterXRightBorder<ImageType, FilterType>(I, i, j, filter, size);
        }
      }
    }
  }

  static void filterX(const vpImage<vpRGBa> &I, vpImage<vpRGBa> &dIx, const double *filter, unsigned int size, const vpImage<bool> *p_mask = nullptr);

  template<typename ImageType, typename FilterType>
  static inline FilterType filterX(const vpImage<ImageType> &I, unsigned int r, unsigned int c, const FilterType *filter, unsigned int size)
  {
    const unsigned int stop = (size - 1) / 2;
    FilterType result = static_cast<FilterType>(0.);

    for (unsigned int i = 1; i <= stop; ++i) {
      result += filter[i] * static_cast<FilterType>(I[r][c + i] + I[r][c - i]);
    }
    return result + (filter[0] * static_cast<FilterType>(I[r][c]));
  }

#ifndef DOXYGEN_SHOULD_SKIP_THIS
  static void filterXR(const vpImage<vpRGBa> &I, vpImage<vpRGBa> &dIx, const double *filter, unsigned int size);
  static void filterXG(const vpImage<vpRGBa> &I, vpImage<vpRGBa> &dIx, const double *filter, unsigned int size);
  static void filterXB(const vpImage<vpRGBa> &I, vpImage<vpRGBa> &dIx, const double *filter, unsigned int size);

  static double filterXR(const vpImage<vpRGBa> &I, unsigned int r, unsigned int c, const double *filter, unsigned int size);
  static double filterXG(const vpImage<vpRGBa> &I, unsigned int r, unsigned int c, const double *filter, unsigned int size);
  static double filterXB(const vpImage<vpRGBa> &I, unsigned int r, unsigned int c, const double *filter, unsigned int size);

  static double filterXLeftBorderR(const vpImage<vpRGBa> &I, unsigned int r, unsigned int c, const double *filter, unsigned int size);
  static double filterXLeftBorderG(const vpImage<vpRGBa> &I, unsigned int r, unsigned int c, const double *filter, unsigned int size);
  static double filterXLeftBorderB(const vpImage<vpRGBa> &I, unsigned int r, unsigned int c, const double *filter, unsigned int size);
  static double filterXRightBorderR(const vpImage<vpRGBa> &I, unsigned int r, unsigned int c, const double *filter, unsigned int size);
  static double filterXRightBorderG(const vpImage<vpRGBa> &I, unsigned int r, unsigned int c, const double *filter, unsigned int size);
  static double filterXRightBorderB(const vpImage<vpRGBa> &I, unsigned int r, unsigned int c, const double *filter, unsigned int size);

  template <typename ImageType, typename FilterType>
  static inline FilterType filterXLeftBorder(const vpImage<ImageType> &I, unsigned int r, unsigned int c,
                                             const FilterType *filter, unsigned int size)
  {
    const unsigned int stop = (size - 1) / 2;
    FilterType result = static_cast<FilterType>(0.);

    for (unsigned int i = 1; i <= stop; ++i) {
      if (c > i) {
        result += filter[i] * static_cast<FilterType>(I[r][c + i] + I[r][c - i]);
      }
      else {
        result += filter[i] * static_cast<FilterType>(I[r][c + i] + I[r][i - c]);
      }
    }
    return result + (filter[0] * static_cast<FilterType>(I[r][c]));
  }

  template <typename ImageType, typename FilterType>
  static inline FilterType filterXRightBorder(const vpImage<ImageType> &I, unsigned int r, unsigned int c,
                                              const FilterType *filter, unsigned int size)
  {
    const unsigned int stop = (size - 1) / 2;
    const unsigned int width = I.getWidth();
    FilterType result = static_cast<FilterType>(0.);
    const unsigned int twice = 2;

    for (unsigned int i = 1; i <= stop; ++i) {
      if ((c + i) < width) {
        result += filter[i] * static_cast<FilterType>(I[r][c + i] + I[r][c - i]);
      }
      else {
        result += filter[i] * static_cast<FilterType>(I[r][((twice * width) - c) - i - 1] + I[r][c - i]);
      }
    }
    return result + (filter[0] * static_cast<FilterType>(I[r][c]));
  }
#endif
#else
#ifndef DOXYGEN_SHOULD_SKIP_THIS
  /**
   * \brief Apply separately a filter to all the channels of a vpHSV.
   *
   * \tparam A specialization of a vpHSV color.
   * \tparam FilterType An arithmetic type.
   * \param[in] in The vpHSV that is filtered.
   * \param[in] out The result of the filtering, stored in a vector of doubles to limit rounding errors.
   * \param[in] coeff The filter coefficient to apply.
   */
  template<class Color, typename FilterType>
  static inline typename std::enable_if<!std::is_same<Color, vpRGBa>::value, void>::type
    filterChannel(const Color &in, vpColVector &out, const FilterType &coeff)
  {
    out[0] = coeff * vpColorGetter<0>::get(in);
    out[1] = coeff * vpColorGetter<1>::get(in);
    out[2] = coeff * vpColorGetter<2>::get(in);
  }

/**
 * \brief Apply separately a filter to all the channels of a vpRGBa.
 *
 * \tparam FilterType An arithmetic type.
 * \param[in] in The RGBa that is filtered.
 * \param[in] out The result of the filtering, stored in a vector of doubles to limit rounding errors.
 * \param[in] coeff The filter coefficient to apply.
 */
  template<class Color, typename FilterType>
  static inline typename std::enable_if<std::is_same<Color, vpRGBa>::value, void>::type
    filterChannel(const Color &in, vpColVector &out, const FilterType &coeff)
  {
    out[0] = coeff * vpColorGetter<0>::get(in);
    out[1] = coeff * vpColorGetter<1>::get(in);
    out[2] = coeff * vpColorGetter<2>::get(in);
    out[3] = vpRGBa::alpha_default;
  }

  /**
   * \brief Apply separately a filter to all the channels of two colors.
   *
   * \tparam Color A color class, such as vpHSV or vpRGBa.
   * \tparam FilterType An arithmetic type.
   * \param[in] in1 The first RGBa that is filtered.
   * \param[in] in2 The second RGBa that is filtered with the same coefficient.
   * \param[in] out The result of the filtering, stored in a vector of doubles to limit rounding errors.
   * \param[in] coeff The filter coefficient to apply.
   */
  template<class Color, typename FilterType>
  inline static void
    filterChannel(const Color &in1, const Color &in2, vpColVector &out, const FilterType &coeff)
  {
    out[0] += coeff * (vpColorGetter<0>::get(in1) + vpColorGetter<0>::get(in2));
    out[1] += coeff * (vpColorGetter<1>::get(in1) + vpColorGetter<1>::get(in2));
    out[2] += coeff * (vpColorGetter<2>::get(in1) + vpColorGetter<2>::get(in2));
  }
#endif

  /**
   * \brief Filter along the horizontal direction.
   *
   * \tparam ImageType The type of pixels. It can be an arithmetic type or a color type (vpRGBa, vpHSV).
   * \tparam OutputType The type of pixels in the resulting image. It can be an arithmetic type or a color type (vpRGBa, vpHSV).
   * \tparam FilterType An arithmetic type.
   * \param[in] I The image that must be filtered.
   * \param[in] dIx The image filtered along the horizontal direction.
   * \param[in] filter The coefficients of the filter.
   * \param[in] size The size of the filter.
   * \param[in] p_mask A boolean mask that permits to select the pixels that must be filtered if different from nullptr,
   * unused otherwise.
   */
  template<typename ImageType, typename OutputType, typename FilterType>
  static void filterX(const vpImage<ImageType> &I, vpImage<OutputType> &dIx, const FilterType *filter, unsigned int size,
                      const vpImage<bool> *p_mask = nullptr)
  {
    const unsigned int height = I.getHeight();
    const unsigned int width = I.getWidth();
    const unsigned int stop1J = (size - 1) / 2;
    const unsigned int stop2J = width - ((size - 1) / 2);
    resizeAndInitializeIfNeeded(p_mask, height, width, dIx);

#ifdef VISP_HAVE_OPENMP
    unsigned int iam, nt, ipoints, istart, istop, npoints(height);
#pragma omp parallel default(shared) private(iam, nt, ipoints, istart, istop)
    {
      iam = omp_get_thread_num();
      nt = omp_get_num_threads();
      ipoints = npoints / nt;
      // size of partition
      istart = iam * ipoints; // starting array index
      if (iam == nt-1) {
        // last thread may do more
        ipoints = npoints - istart;
      }
      istop = istart + ipoints;
#else
    unsigned int istart = 0;
    unsigned int istop = height;
#endif
    for (unsigned int i = istart; i < istop; ++i) {
      for (unsigned int j = 0; j < stop1J; ++j) {
        // We have to compute the value for each pixel if we don't have a mask or for
        // pixels for which the mask is true otherwise
        bool computeVal = checkBooleanMask(p_mask, i, j);
        if (computeVal) {
          vpImageFilter::filterXLeftBorder(I, dIx[i][j], i, j, filter, size);
        }
      }

      for (unsigned int j = stop1J; j < stop2J; ++j) {
        // We have to compute the value for each pixel if we don't have a mask or for
        // pixels for which the mask is true otherwise
        bool computeVal = checkBooleanMask(p_mask, i, j);
        if (computeVal) {
          vpImageFilter::filterX(I, dIx[i][j], i, j, filter, size);
        }
      }
      for (unsigned int j = stop2J; j < width; ++j) {
        // We have to compute the value for each pixel if we don't have a mask or for
        // pixels for which the mask is true otherwise
        bool computeVal = checkBooleanMask(p_mask, i, j);
        if (computeVal) {
          vpImageFilter::filterXRightBorder(I, dIx[i][j], i, j, filter, size);
        }
      }
    }
#ifdef VISP_HAVE_OPENMP
    }
#endif
  }

  /**
   * \brief Filter along the horizontal direction "in the middle" of the image (i.e not on a border).
   *
   * \tparam ImageType The type of pixels. In this case, it must be an arithmetic type.
   * \tparam OutputType The type of pixels in the resulting image. In this case, it must be an arithmetic type.
   * \tparam FilterType An arithmetic type.
   * \param[in] I The image that must be filtered.
   * \param[in] result The pixel resulting from the filtering operation.
   * \param[in] r The row index.
   * \param[in] c The column index.
   * \param[in] filter The coefficients of the filter.
   * \param[in] size The size of the filter.
   * \return std::enable_if<std::is_arithmetic<ImageType>::value, void>::type The method is enabled only for arithmetic input type.
   */
  template<typename ImageType, typename OutputType, typename FilterType>
  static inline typename std::enable_if<std::is_arithmetic<ImageType>::value, void>::type filterX(const vpImage<ImageType> &I, OutputType &result, unsigned int r, unsigned int c, const FilterType *filter, unsigned int size)
  {
    const unsigned int stop = (size - 1) / 2;
    FilterType res = filter[0] * static_cast<FilterType>(I[r][c]);

    for (unsigned int i = 1; i <= stop; ++i) {
      res += filter[i] * static_cast<FilterType>(I[r][c + i] + I[r][c - i]);
    }
    result = static_cast<FilterType>(res);
  }

  /**
   * \brief Filter along the horizontal direction "in the middle" of the image (i.e not on a border).
   *
   * \tparam ImageType The type of pixels. In this case, it must be a color type (vpRGBa, vpHSV).
   * \tparam OutputType The type of pixels in the resulting image. It can be an arithmetic type or a color type (vpRGBa, vpHSV).
   * \tparam FilterType An arithmetic type.
   * \param[in] I The image that must be filtered.
   * \param[in] result The pixel resulting from the filtering operation.
   * \param[in] r The row index.
   * \param[in] c The column index.
   * \param[in] filter The coefficients of the filter.
   * \param[in] size The size of the filter.
   * \return std::enable_if<!std::is_arithmetic<ImageType>::value, void>::type The method is enabled only for color input type.
   */
  template<typename ImageType, typename OutputType, typename FilterType>
  static inline typename std::enable_if<!std::is_arithmetic<ImageType>::value, void>::type  filterX(const vpImage<ImageType> &I, OutputType &result, unsigned int r, unsigned int c, const FilterType *filter, unsigned int size)
  {
    const unsigned int stop = (size - 1) / 2;
  #ifdef VISP_HAVE_OPENMP
    vpColVector res(ImageType::nbChannels);
  #else
    static vpColVector res(ImageType::nbChannels);
  #endif
    filterChannel(I[r][c], res, filter[0]);

    for (unsigned int i = 1; i <= stop; ++i) {
      filterChannel(I[r][c + i], I[r][c - i], res, filter[i]);
    }
    result = OutputType(res);
  }

#ifndef DOXYGEN_SHOULD_SKIP_THIS
  /**
   * \brief Filter along the horizontal direction "on the left border" of the image (the width of the border depends on
   * the filter length).
   *
   * \tparam ImageType The type of pixels. In this case, it must be an arithmetic type.
   * \tparam OutputType The type of pixels in the resulting image. In this case, it must be an arithmetic type.
   * \tparam FilterType An arithmetic type.
   * \param[in] I The image that must be filtered.
   * \param[in] result The pixel resulting from the filtering operation.
   * \param[in] r The row index.
   * \param[in] c The column index.
   * \param[in] filter The coefficients of the filter.
   * \param[in] size The size of the filter.
   * \return std::enable_if<std::is_arithmetic<ImageType>::value, void>::type The method is enabled only for arithmetic input type.
   */
  template<typename ImageType, typename OutputType, typename FilterType>
  static inline typename std::enable_if<std::is_arithmetic<ImageType>::value, void>::type filterXLeftBorder(const vpImage<ImageType> &I, OutputType &result, unsigned int r, unsigned int c,
                                              const FilterType *filter, unsigned int size)
  {
    const unsigned int stop = (size - 1) / 2;
    FilterType res = filter[0] * static_cast<FilterType>(I[r][c]);

    for (unsigned int i = 1; i <= stop; ++i) {
      if (c > i) {
        res += filter[i] * static_cast<FilterType>(I[r][c + i] + I[r][c - i]);
      }
      else {
        res += filter[i] * static_cast<FilterType>(I[r][c + i] + I[r][i - c]);
      }
    }
    result = static_cast<OutputType>(res);
  }

  /**
   * \brief Filter along the horizontal direction "on the left border" of the image (the width of the border depends on
   * the filter length).
   *
   * \tparam ImageType The type of pixels. In this case, it must be a color type (vpRGBa, vpHSV).
   * \tparam OutputType The type of pixels in the resulting image. It can be an arithmetic type or a color type (vpRGBa, vpHSV).
   * \tparam FilterType An arithmetic type.
   * \param[in] I The image that must be filtered.
   * \param[in] result The pixel resulting from the filtering operation.
   * \param[in] r The row index.
   * \param[in] c The column index.
   * \param[in] filter The coefficients of the filter.
   * \param[in] size The size of the filter.
   * \return std::enable_if<!std::is_arithmetic<ImageType>::value, void>::type The method is enabled only for color input type.
   */
  template<typename ImageType, typename OutputType, typename FilterType>
  static inline typename std::enable_if<!std::is_arithmetic<ImageType>::value, void>::type  filterXLeftBorder(const vpImage<ImageType> &I, OutputType &result, unsigned int r, unsigned int c, const FilterType *filter, unsigned int size)
  {
    const unsigned int stop = (size - 1) / 2;
  #ifdef VISP_HAVE_OPENMP
    vpColVector res(ImageType::nbChannels);
  #else
    static vpColVector res(ImageType::nbChannels);
  #endif
    filterChannel(I[r][c], res, filter[0]);

    for (unsigned int i = 1; i <= stop; ++i) {
      if (c > i) {
        filterChannel(I[r][c + i], I[r][c - i], res, filter[i]);
      }
      else {
        filterChannel(I[r][c + i], I[r][i - c], res, filter[i]);
      }
    }
    result = OutputType(res);
  }

  /**
   * \brief Filter along the horizontal direction "on the right border" of the image (the width of the border depends on
   * the filter length).
   *
   * \tparam ImageType The type of pixels. In this case, it must be an arithmetic type.
   * \tparam OutputType The type of pixels in the resulting image. In this case, it must be an arithmetic type.
   * \tparam FilterType An arithmetic type.
   * \param[in] I The image that must be filtered.
   * \param[in] result The pixel resulting from the filtering operation.
   * \param[in] r The row index.
   * \param[in] c The column index.
   * \param[in] filter The coefficients of the filter.
   * \param[in] size The size of the filter.
   * \return std::enable_if<std::is_arithmetic<ImageType>::value, void>::type The method is enabled only for arithmetic input type.
   */
  template<typename ImageType, typename OutputType, typename FilterType>
  static inline typename std::enable_if<std::is_arithmetic<ImageType>::value, void>::type filterXRightBorder(const vpImage<ImageType> &I, OutputType &result, unsigned int r, unsigned int c,
                                              const FilterType *filter, unsigned int size)
  {
    const unsigned int stop = (size - 1) / 2;
    const unsigned int width = I.getWidth();
    const unsigned int twice = 2;
    FilterType res = filter[0] * static_cast<FilterType>(I[r][c]);

    for (unsigned int i = 1; i <= stop; ++i) {
      if ((c + i) < width) {
        res += filter[i] * static_cast<FilterType>(I[r][c + i] + I[r][c - i]);
      }
      else {
        res += filter[i] * static_cast<FilterType>(I[r][((twice * width) - c) - i - 1] + I[r][c - i]);
      }
    }
    result = static_cast<FilterType>(res);
  }

  /**
   * \brief Filter along the horizontal direction "on the right border" of the image (the width of the border depends on
   * the filter length).
   *
   * \tparam ImageType The type of pixels. In this case, it must be a color type (vpRGBa, vpHSV).
   * \tparam OutputType The type of pixels in the resulting image. It can be an arithmetic type or a color type (vpRGBa, vpHSV).
   * \tparam FilterType An arithmetic type.
   * \param[in] I The image that must be filtered.
   * \param[in] result The pixel resulting from the filtering operation.
   * \param[in] r The row index.
   * \param[in] c The column index.
   * \param[in] filter The coefficients of the filter.
   * \param[in] size The size of the filter.
   * \return std::enable_if<!std::is_arithmetic<ImageType>::value, void>::type The method is enabled only for color input type.
   */
  template<typename ImageType, typename OutputType, typename FilterType>
  static inline typename std::enable_if<!std::is_arithmetic<ImageType>::value, void>::type  filterXRightBorder(const vpImage<ImageType> &I, OutputType &result, unsigned int r, unsigned int c, const FilterType *filter, unsigned int size)
  {
    const unsigned int stop = (size - 1) / 2;
    const unsigned int width = I.getWidth();
    const unsigned int twice = 2;
  #ifdef VISP_HAVE_OPENMP
    vpColVector res(ImageType::nbChannels);
  #else
    static vpColVector res(ImageType::nbChannels);
  #endif
    filterChannel(I[r][c], res, filter[0]);

    for (unsigned int i = 1; i <= stop; ++i) {
      if ((c + i) < width) {
        filterChannel(I[r][c + i], I[r][c - i], res, filter[i]);
      }
      else {
        filterChannel(I[r][((twice * width) - c) - i - 1], I[r][c - i], res, filter[i]);
      }
    }
    result = OutputType(res);
  }
#endif
#endif


#if (VISP_CXX_STANDARD < VISP_CXX_STANDARD_11)
  static void filterY(const vpImage<vpRGBa> &I, vpImage<vpRGBa> &dIx, const double *filter, unsigned int size, const vpImage<bool> *p_mask = nullptr);

  template<typename ImageType, typename FilterType>
  static void filterY(const vpImage<ImageType> &I, vpImage<FilterType> &dIy, const FilterType *filter, unsigned int size,
                      const vpImage<bool> *p_mask = nullptr)
  {
    const unsigned int height = I.getHeight(), width = I.getWidth();
    const unsigned int stop1I = (size - 1) / 2;
    const unsigned int stop2I = height - ((size - 1) / 2);
    resizeAndInitializeIfNeeded(p_mask, height, width, dIy);

    for (unsigned int i = 0; i < stop1I; ++i) {
      for (unsigned int j = 0; j < width; ++j) {
        // We have to compute the value for each pixel if we don't have a mask or for
        // pixels for which the mask is true otherwise
        bool computeVal = checkBooleanMask(p_mask, i, j);
        if (computeVal) {
          dIy[i][j] = vpImageFilter::filterYTopBorder<ImageType, FilterType>(I, i, j, filter, size);
        }
      }
    }
    for (unsigned int i = stop1I; i < stop2I; ++i) {
      for (unsigned int j = 0; j < width; ++j) {
        // We have to compute the value for each pixel if we don't have a mask or for
        // pixels for which the mask is true otherwise
        bool computeVal = checkBooleanMask(p_mask, i, j);
        if (computeVal) {
          dIy[i][j] = vpImageFilter::filterY<ImageType, FilterType>(I, i, j, filter, size);
        }
      }
    }
    for (unsigned int i = stop2I; i < height; ++i) {
      for (unsigned int j = 0; j < width; ++j) {
        // We have to compute the value for each pixel if we don't have a mask or for
        // pixels for which the mask is true otherwise
        bool computeVal = checkBooleanMask(p_mask, i, j);
        if (computeVal) {
          dIy[i][j] = vpImageFilter::filterYBottomBorder<ImageType, FilterType>(I, i, j, filter, size);
        }
      }
    }
  }

  template<typename ImageType, typename FilterType>
  static inline FilterType filterY(const vpImage<ImageType> &I, unsigned int r, unsigned int c, const FilterType *filter, unsigned int size)
  {
    const unsigned int stop = (size - 1) / 2;
    FilterType result = static_cast<FilterType>(0.);

    for (unsigned int i = 1; i <= stop; ++i) {
      result += filter[i] * static_cast<FilterType>(I[r + i][c] + I[r - i][c]);
    }
    return result + (filter[0] * static_cast<FilterType>(I[r][c]));
  }
#ifndef DOXYGEN_SHOULD_SKIP_THIS
  static void filterYR(const vpImage<vpRGBa> &I, vpImage<vpRGBa> &dIx, const double *filter, unsigned int size);
  static void filterYG(const vpImage<vpRGBa> &I, vpImage<vpRGBa> &dIx, const double *filter, unsigned int size);
  static void filterYB(const vpImage<vpRGBa> &I, vpImage<vpRGBa> &dIx, const double *filter, unsigned int size);

  static double filterYR(const vpImage<vpRGBa> &I, unsigned int r, unsigned int c, const double *filter, unsigned int size);
  static double filterYG(const vpImage<vpRGBa> &I, unsigned int r, unsigned int c, const double *filter, unsigned int size);
  static double filterYB(const vpImage<vpRGBa> &I, unsigned int r, unsigned int c, const double *filter, unsigned int size);

  static double filterYTopBorderR(const vpImage<vpRGBa> &I, unsigned int r, unsigned int c, const double *filter, unsigned int size);
  static double filterYTopBorderG(const vpImage<vpRGBa> &I, unsigned int r, unsigned int c, const double *filter, unsigned int size);
  static double filterYTopBorderB(const vpImage<vpRGBa> &I, unsigned int r, unsigned int c, const double *filter, unsigned int size);
  static double filterYBottomBorderR(const vpImage<vpRGBa> &I, unsigned int r, unsigned int c, const double *filter, unsigned int size);
  static double filterYBottomBorderG(const vpImage<vpRGBa> &I, unsigned int r, unsigned int c, const double *filter, unsigned int size);
  static double filterYBottomBorderB(const vpImage<vpRGBa> &I, unsigned int r, unsigned int c, const double *filter, unsigned int size);

  template<typename ImageType, typename FilterType>
  static inline FilterType filterYTopBorder(const vpImage<ImageType> &I, unsigned int r, unsigned int c,
                                            const FilterType *filter, unsigned int size)
  {
    const unsigned int stop = (size - 1) / 2;
    FilterType result = static_cast<FilterType>(0.);

    for (unsigned int i = 1; i <= stop; ++i) {
      if (r > i) {
        result += filter[i] * static_cast<FilterType>(I[r + i][c] + I[r - i][c]);
      }
      else {
        result += filter[i] * static_cast<FilterType>(I[r + i][c] + I[i - r][c]);
      }
    }
    return result + (filter[0] * static_cast<FilterType>(I[r][c]));
  }

  template<typename ImageType, typename FilterType>
  static inline FilterType filterYBottomBorder(const vpImage<ImageType> &I, unsigned int r, unsigned int c,
                                              const FilterType *filter, unsigned int size)
  {
    const unsigned int height = I.getHeight();
    const unsigned int stop = (size - 1) / 2;
    FilterType result = static_cast<FilterType>(0.);
    const unsigned int twiceHeight = 2 * height;
    for (unsigned int i = 1; i <= stop; ++i) {
      if ((r + i) < height) {
        result += filter[i] * static_cast<FilterType>(I[r + i][c] + I[r - i][c]);
      }
      else {
        result += filter[i] * static_cast<FilterType>(I[(twiceHeight - r) - i - 1][c] + I[r - i][c]);
      }
    }
    return result + (filter[0] * static_cast<FilterType>(I[r][c]));
  }
#endif
#else

  /**
   * \brief Filter along the vertical direction.
   *
   * \tparam ImageType The type of pixels. It can be an arithmetic type or a color type (vpRGBa, vpHSV).
   * \tparam OutputType The type of pixels in the resulting image. It can be an arithmetic type or a color type (vpRGBa, vpHSV).
   * \tparam FilterType An arithmetic type.
   * \param[in] I The image that must be filtered.
   * \param[in] dIx The image filtered along the horizontal direction.
   * \param[in] filter The coefficients of the filter.
   * \param[in] size The size of the filter.
   * \param[in] p_mask A boolean mask that permits to select the pixels that must be filtered if different from nullptr,
   * unused otherwise.
   */
  template<typename ImageType, typename OutputType, typename FilterType>
  static void filterY(const vpImage<ImageType> &I, vpImage<OutputType> &dIy, const FilterType *filter, unsigned int size,
                      const vpImage<bool> *p_mask = nullptr)
  {
    const unsigned int height = I.getHeight(), width = I.getWidth();
    const unsigned int stop1I = (size - 1) / 2;
    const unsigned int stop2I = height - ((size - 1) / 2);
    resizeAndInitializeIfNeeded(p_mask, height, width, dIy);

  #ifdef VISP_HAVE_OPENMP
    unsigned int iam, nt, jpoints, jstart, jstop, npoints(width);
  #pragma omp parallel default(shared) private(iam, nt, jpoints, jstart, jstop)
    {
      iam = omp_get_thread_num();
      nt = omp_get_num_threads();
      jpoints = npoints / nt;
      // size of partition
      jstart = iam * jpoints; // starting array index
      if (iam == nt-1) {
        // last thread may do more
        jpoints = npoints - jstart;
      }
      jstop = jstart + jpoints;
  #else
    unsigned int jstart = 0;
    unsigned int jstop = width;
  #endif
    for (unsigned int i = 0; i < stop1I; ++i) {
      for (unsigned int j = jstart; j < jstop; ++j) {
        // We have to compute the value for each pixel if we don't have a mask or for
        // pixels for which the mask is true otherwise
        bool computeVal = checkBooleanMask(p_mask, i, j);
        if (computeVal) {
          vpImageFilter::filterYTopBorder(I, dIy[i][j], i, j, filter, size);
        }
      }
    }
    for (unsigned int i = stop1I; i < stop2I; ++i) {
      for (unsigned int j = jstart; j < jstop; ++j) {
      // We have to compute the value for each pixel if we don't have a mask or for
      // pixels for which the mask is true otherwise
        bool computeVal = checkBooleanMask(p_mask, i, j);
        if (computeVal) {
          vpImageFilter::filterY(I, dIy[i][j], i, j, filter, size);
        }
      }
    }
    for (unsigned int i = stop2I; i < height; ++i) {
      for (unsigned int j = jstart; j < jstop; ++j) {
      // We have to compute the value for each pixel if we don't have a mask or for
      // pixels for which the mask is true otherwise
        bool computeVal = checkBooleanMask(p_mask, i, j);
        if (computeVal) {
          vpImageFilter::filterYBottomBorder(I, dIy[i][j], i, j, filter, size);
        }
      }
  #ifdef VISP_HAVE_OPENMP
    }
  #endif
    }
  }

  /**
   * \brief Filter along the vertical direction "in the middle" of the image (i.e not on a border).
   *
   * \tparam ImageType The type of pixels. In this case, it must be an arithmetic type.
   * \tparam OutputType The type of pixels in the resulting image. In this case, it must be an arithmetic type.
   * \tparam FilterType An arithmetic type.
   * \param[in] I The image that must be filtered.
   * \param[in] result The pixel resulting from the filtering operation.
   * \param[in] r The row index.
   * \param[in] c The column index.
   * \param[in] filter The coefficients of the filter.
   * \param[in] size The size of the filter.
   * \return std::enable_if<std::is_arithmetic<ImageType>::value, void>::type The method is enabled only for arithmetic input type.
   */
  template<typename ImageType, typename OutputType, typename FilterType>
  static inline typename std::enable_if<std::is_arithmetic<ImageType>::value, void>::type  filterY(const vpImage<ImageType> &I, OutputType &result, unsigned int r, unsigned int c, const FilterType *filter, unsigned int size)
  {
    const unsigned int stop = (size - 1) / 2;
    FilterType res = (filter[0] * static_cast<FilterType>(I[r][c]));

    for (unsigned int i = 1; i <= stop; ++i) {
      res += filter[i] * static_cast<FilterType>(I[r + i][c] + I[r - i][c]);
    }
    result = static_cast<OutputType>(res);
  }

  /**
   * \brief Filter along the vertical direction "in the middle" of the image (i.e not on a border).
   *
   * \tparam ImageType The type of pixels. In this case, it must be a color type (vpRGBa, vpHSV).
   * \tparam OutputType The type of pixels in the resulting image. It can be an arithmetic type or a color type (vpRGBa, vpHSV).
   * \tparam FilterType An arithmetic type.
   * \param[in] I The image that must be filtered.
   * \param[in] result The pixel resulting from the filtering operation.
   * \param[in] r The row index.
   * \param[in] c The column index.
   * \param[in] filter The coefficients of the filter.
   * \param[in] size The size of the filter.
   * \return std::enable_if<!std::is_arithmetic<ImageType>::value, void>::type The method is enabled only for color input type.
   */
  template<typename ImageType, typename OutputType, typename FilterType>
  static inline typename std::enable_if<!std::is_arithmetic<ImageType>::value, void>::type  filterY(const vpImage<ImageType> &I, OutputType &result, unsigned int r, unsigned int c, const FilterType *filter, unsigned int size)
  {
    const unsigned int stop = (size - 1) / 2;
  #ifdef VISP_HAVE_OPENMP
    vpColVector res(ImageType::nbChannels);
  #else
    static vpColVector res(ImageType::nbChannels);
  #endif
    filterChannel(I[r][c], res, filter[0]);

    for (unsigned int i = 1; i <= stop; ++i) {
      filterChannel(I[r + i][c], I[r - i][c], res, filter[i]);
    }
    result = OutputType(res);
  }

#ifndef DOXYGEN_SHOULD_SKIP_THIS
  /**
   * \brief Filter along the vertical direction "on the top border" of the image (the height of the border depends on
   * the filter length).
   *
   * \tparam ImageType The type of pixels. In this case, it must be an arithmetic type.
   * \tparam OutputType The type of pixels in the resulting image. In this case, it must be an arithmetic type.
   * \tparam FilterType An arithmetic type.
   * \param[in] I The image that must be filtered.
   * \param[in] result The pixel resulting from the filtering operation.
   * \param[in] r The row index.
   * \param[in] c The column index.
   * \param[in] filter The coefficients of the filter.
   * \param[in] size The size of the filter.
   * \return std::enable_if<std::is_arithmetic<ImageType>::value, void>::type The method is enabled only for arithmetic input type.
   */
  template<typename ImageType, typename OutputType, typename FilterType>
  static inline typename std::enable_if<std::is_arithmetic<ImageType>::value, void>::type filterYTopBorder(const vpImage<ImageType> &I, OutputType &result, unsigned int r, unsigned int c,
                                              const FilterType *filter, unsigned int size)
  {
    const unsigned int stop = (size - 1) / 2;
    FilterType res = (filter[0] * static_cast<FilterType>(I[r][c]));

    for (unsigned int i = 1; i <= stop; ++i) {
      if (r > i) {
        res += filter[i] * static_cast<FilterType>(I[r + i][c] + I[r - i][c]);
      }
      else {
        res += filter[i] * static_cast<FilterType>(I[r + i][c] + I[i - r][c]);
      }
    }
    result = static_cast<OutputType>(res);
  }

  /**
   * \brief Filter along the vertical direction "on the top border" of the image (the height of the border depends on
   * the filter length).
   *
   * \tparam ImageType The type of pixels. In this case, it must be a color type (vpRGBa, vpHSV).
   * \tparam OutputType The type of pixels in the resulting image. It can be an arithmetic type or a color type (vpRGBa, vpHSV).
   * \tparam FilterType An arithmetic type.
   * \param[in] I The image that must be filtered.
   * \param[in] result The pixel resulting from the filtering operation.
   * \param[in] r The row index.
   * \param[in] c The column index.
   * \param[in] filter The coefficients of the filter.
   * \param[in] size The size of the filter.
   * \return std::enable_if<!std::is_arithmetic<ImageType>::value, void>::type The method is enabled only for color input type.
   */
  template<typename ImageType, typename OutputType, typename FilterType>
  static inline typename std::enable_if<!std::is_arithmetic<ImageType>::value, void>::type  filterYTopBorder(const vpImage<ImageType> &I, OutputType &result, unsigned int r, unsigned int c, const FilterType *filter, unsigned int size)
  {
    const unsigned int stop = (size - 1) / 2;
  #ifdef VISP_HAVE_OPENMP
    vpColVector res(ImageType::nbChannels);
  #else
    static vpColVector res(ImageType::nbChannels);
  #endif
    filterChannel(I[r][c], res, filter[0]);

    for (unsigned int i = 1; i <= stop; ++i) {
      if (r > i) {
        filterChannel(I[r + i][c], I[r - i][c], res, filter[i]);
      }
      else {
        filterChannel(I[r + i][c], I[i - r][c], res, filter[i]);
      }
    }
    result = OutputType(res);
  }

  /**
   * \brief Filter along the vertical direction "on the bottom border" of the image (the height of the border depends on
   * the filter length).
   *
   * \tparam ImageType The type of pixels. In this case, it must be an arithmetic type.
   * \tparam OutputType The type of pixels in the resulting image. In this case, it must be an arithmetic type.
   * \tparam FilterType An arithmetic type.
   * \param[in] I The image that must be filtered.
   * \param[in] result The pixel resulting from the filtering operation.
   * \param[in] r The row index.
   * \param[in] c The column index.
   * \param[in] filter The coefficients of the filter.
   * \param[in] size The size of the filter.
   * \return std::enable_if<std::is_arithmetic<ImageType>::value, void>::type The method is enabled only for arithmetic input type.
   */
  template<typename ImageType, typename OutputType, typename FilterType>
  static inline typename std::enable_if<std::is_arithmetic<ImageType>::value, void>::type filterYBottomBorder(const vpImage<ImageType> &I, OutputType &result, unsigned int r, unsigned int c,
                                              const FilterType *filter, unsigned int size)
  {
    const unsigned int height = I.getHeight();
    const unsigned int stop = (size - 1) / 2;
    const unsigned int twiceHeight = 2 * height;
    FilterType res = (filter[0] * static_cast<FilterType>(I[r][c]));
    for (unsigned int i = 1; i <= stop; ++i) {
      if ((r + i) < height) {
        res += filter[i] * static_cast<FilterType>(I[r + i][c] + I[r - i][c]);
      }
      else {
        res += filter[i] * static_cast<FilterType>(I[(twiceHeight - r) - i - 1][c] + I[r - i][c]);
      }
    }
    result = static_cast<OutputType>(res);
  }

  /**
   * \brief Filter along the vertical direction "on the bottom border" of the image (the height of the border depends on
   * the filter length).
   *
   * \tparam ImageType The type of pixels. In this case, it must be a color type (vpRGBa, vpHSV).
   * \tparam OutputType The type of pixels in the resulting image. It can be an arithmetic type or a color type (vpRGBa, vpHSV).
   * \tparam FilterType An arithmetic type.
   * \param[in] I The image that must be filtered.
   * \param[in] result The pixel resulting from the filtering operation.
   * \param[in] r The row index.
   * \param[in] c The column index.
   * \param[in] filter The coefficients of the filter.
   * \param[in] size The size of the filter.
   * \return std::enable_if<!std::is_arithmetic<ImageType>::value, void>::type The method is enabled only for color input type.
   */
  template<typename ImageType, typename OutputType, typename FilterType>
  static inline typename std::enable_if<!std::is_arithmetic<ImageType>::value, void>::type  filterYBottomBorder(const vpImage<ImageType> &I, OutputType &result, unsigned int r, unsigned int c, const FilterType *filter, unsigned int size)
  {
    const unsigned int stop = (size - 1) / 2;
    const unsigned int height = I.getHeight();
    const unsigned int twiceHeight = 2 * height;
  #ifdef VISP_HAVE_OPENMP
    vpColVector res(ImageType::nbChannels);
  #else
    static vpColVector res(ImageType::nbChannels);
  #endif
    filterChannel(I[r][c], res, filter[0]);

    for (unsigned int i = 1; i <= stop; ++i) {
      if ((r + i) < height) {
        filterChannel(I[r + i][c], I[r - i][c], res, filter[i]);
      }
      else {
        filterChannel(I[(twiceHeight - r) - i - 1][c], I[r - i][c], res, filter[i]);
      }
    }
    result = OutputType(res);
  }
#endif
#endif

  /*!
   * Apply a Gaussian blur to an image.
   * \tparam ImageType : Either an arithmetic type or a color image.
   * \tparam OutputType : Either the same type than the ImageType, for color images, or an arithmetic type.
   * \tparam FilterType : Either float, to accelerate the computation time, or double, to have greater precision.
   * \param I : Input image.
   * \param GI : Filtered image.
   * \param size : Filter size. This value should be odd.
   * \param sigma : Gaussian standard deviation. If it is equal to zero or
   * negative, it is computed from filter size as sigma = (size-1)/6.
   * \param normalize : Flag indicating whether to normalize the filter coefficients or not.
   * \param p_mask : If different from nullptr, mask indicating which points to consider (true) or to ignore(false).
   *
   * \sa getGaussianKernel() to know which kernel is used.
   */
  template <typename ImageType, typename OutputType, typename FilterType>
  static inline void
  gaussianBlur(const vpImage<ImageType> &I, vpImage<OutputType> &GI, unsigned int size = 7, FilterType sigma = 0., bool normalize = true,
                          const vpImage<bool> *p_mask = nullptr)
  {
    FilterType *fg = new FilterType[(size + 1) / 2];
    vpImageFilter::getGaussianKernel<FilterType>(fg, size, sigma, normalize);
    vpImage<OutputType> GIx;
    vpImageFilter::filterX<ImageType, OutputType>(I, GIx, fg, size, p_mask);
    vpImageFilter::filterY<OutputType, OutputType>(GIx, GI, fg, size, p_mask);
    GIx.destroy();
    delete[] fg;
  }

#if (VISP_CXX_STANDARD < VISP_CXX_STANDARD_11)
  static void gaussianBlur(const vpImage<vpRGBa> &I, vpImage<vpRGBa> &GI, unsigned int size = 7, double sigma = 0., bool normalize = true,
                          const vpImage<bool> *p_mask = nullptr);
#endif

  /*!
  * Apply a 5x5 Gaussian filter to an image pixel.
  *
  * \param fr : Image to filter
  * \param r : coordinates (row) of the pixel
  * \param c : coordinates (column) of the pixel
  */
  template <class T> static double gaussianFilter(const vpImage<T> &fr, unsigned int r, unsigned int c)
  {
    const int val2 = 2;
    return ((15.0 * fr[r][c]) +
            (12.0 * (fr[r - 1][c] + fr[r][c - 1] + fr[r + 1][c] + fr[r][c + 1])) +
            (9.0 * (fr[r - 1][c - 1] + fr[r + 1][c - 1] + fr[r - 1][c + 1] + fr[r + 1][c + 1])) +
            (5.0 * (fr[r - val2][c] + fr[r][c - val2] + fr[r + val2][c] + fr[r][c + val2])) +
            (4.0 * (fr[r - val2][c + 1] + fr[r - val2][c - 1] + fr[r - 1][c - val2] + fr[r + 1][c - val2] + fr[r + val2][c - 1] +
                    fr[r + val2][c + 1] + fr[r - 1][c + val2] + fr[r + 1][c + val2])) +
            (2.0 * (fr[r - val2][c - val2] + fr[r + val2][c - val2] + fr[r - val2][c + val2] + fr[r + val2][c + val2]))) / 159.0;
  }
  // Gaussian pyramid operation
  static void getGaussPyramidal(const vpImage<unsigned char> &I, vpImage<unsigned char> &GI);
  static void getGaussXPyramidal(const vpImage<unsigned char> &I, vpImage<unsigned char> &GI);
  static void getGaussYPyramidal(const vpImage<unsigned char> &I, vpImage<unsigned char> &GI);

  /*!
  * Return the coefficients \f$G_i\f$ of a Gaussian filter.
  * \tparam FilterType : Either float, to accelerate the computation time, or double, to have greater precision.
  * \param[out] filter : Pointer to the half size filter kernel that should refer to a
  * (size+1)/2 array. The first value refers to the central coefficient, the
  * next one to the right coefficients. Left coefficients could be deduced by
  * symmetry.
  * \param[in] size : Filter size. This value should be odd and positive.
  * \param[in] sigma : Gaussian standard deviation \f$ \sigma \f$. If it is equal to zero or negative, it is
  * computed from filter size as sigma = (size-1)/6.
  * \param[in] normalize : Flag indicating whether to normalize the filter coefficients or not. In that case
  * \f$\Sigma G_i = 1 \f$.
  *
  * The function computes the \e (size+1)/2 values of the Gaussian filter coefficients \f$ G_i \f$ as:
  * \f[ G_i = \frac{1}{\sigma  \sqrt{2 \pi}} \exp{(-i^2 / (2. * \sigma^2))}\f]
  */
  template<typename FilterType>
  static void getGaussianKernel(FilterType *filter, unsigned int size, FilterType sigma = 0., bool normalize = true)
  {
    const unsigned int mod2 = 2;
    if ((size % mod2) != 1) {
      throw(vpImageException(vpImageException::incorrectInitializationError, "Bad Gaussian filter size"));
    }

    if (sigma <= 0) {
      sigma = static_cast<FilterType>((size - 1) / 6.0);
    }

    int middle = (static_cast<int>(size) - 1) / 2;
    FilterType sigma2 = static_cast<FilterType>(vpMath::sqr(static_cast<double>(sigma)));
    FilterType coef1 = static_cast<FilterType>(1. / (static_cast<double>(sigma) * sqrt(2. * M_PI)));
    FilterType v_2_sigma2 = static_cast<FilterType>(2. * static_cast<double>(sigma2));
    for (int i = 0; i <= middle; ++i) {
      filter[i] = coef1 * static_cast<FilterType>(exp(static_cast<double>(-static_cast<FilterType>(i * i)) / v_2_sigma2));
    }
    if (normalize) {
      // renormalization
      FilterType sum = 0;
      const unsigned int val2 = 2U;
      for (int i = 1; i <= middle; ++i) {
        sum += val2 * filter[i];
      }
      sum += filter[0];

      for (int i = 0; i <= middle; ++i) {
        filter[i] = filter[i] / sum;
      }
    }
  }

  /*!
  * Return the coefficients of a Gaussian derivative filter that may be used to
  * compute spatial image derivatives after applying a Gaussian blur.
  *
  * \tparam FilterType : Either float, to accelerate the computation time, or double, to have greater precision.
  * \param filter : Pointer to the filter kernel that should refer to a
  * (size+1)/2 array. The first value refers to the central coefficient, the
  * next one to the right coefficients. Left coefficients could be deduced by
  * symmetry.
  * \param size : Filter size. This value should be odd.
  * \param sigma : Gaussian standard deviation. If it is equal to zero or negative, it is
  * computed from filter size as sigma = (size-1)/6.
  * \param normalize : Flag indicating whether to normalize the filter coefficients or not.
  */
  template <typename FilterType>
  static void getGaussianDerivativeKernel(FilterType *filter, unsigned int size, FilterType sigma = 0., bool normalize = true)
  {
    const unsigned int mod2 = 2;
    if ((size % mod2) != 1) {
      throw(vpImageException(vpImageException::incorrectInitializationError, "Bad Gaussian filter size"));
    }

    if (sigma <= 0) {
      sigma = static_cast<FilterType>((size - 1) / 6.0);
    }

    const int half = 2;
    int middle = (static_cast<int>(size) - 1) / half;
    FilterType sigma2 = static_cast<FilterType>(vpMath::sqr(sigma));
    FilterType coef_1 = static_cast<FilterType>(1. / (static_cast<double>(sigma) * sqrt(2. * M_PI)));
    FilterType coef_1_over_2 = coef_1 / static_cast<FilterType>(2.);
    FilterType v_2_coef_1 = static_cast<FilterType>(2.) * coef_1;
    FilterType v_2_sigma2 = static_cast<FilterType>(2.) * sigma2;
    filter[0] = 0.;
    for (int i = 1; i <= middle; ++i) {
      filter[i] = -coef_1_over_2 * (static_cast<FilterType>(exp(-static_cast<double>((i + 1) * (i + 1)) / v_2_sigma2)) - static_cast<FilterType>(exp(-static_cast<double>((i - 1) * (i - 1)) / v_2_sigma2)));
    }

    if (normalize) {
      FilterType sum = 0;
      for (int i = 1; i <= middle; ++i) {
        sum += v_2_coef_1 * static_cast<FilterType>(exp(-static_cast<double>(i * i) / v_2_sigma2));
      }
      sum += coef_1;

      for (int i = 1; i <= middle; ++i) {
        filter[i] = filter[i] / sum;
      }
    }
  }

  // Gradient along X
  template<typename FilterType>
  static void getGradX(const vpImage<unsigned char> &I, vpImage<FilterType> &dIx, const vpImage<bool> *p_mask = nullptr)
  {
    const unsigned int height = I.getHeight(), width = I.getWidth();
    const unsigned int stopJ = width - 3;
    const unsigned int val_3 = 3;
    resizeAndInitializeIfNeeded(p_mask, height, width, dIx);

    for (unsigned int i = 0; i < height; ++i) {
      for (unsigned int j = 0; j < val_3; ++j) {
        // If a mask is used, the image is already initialized with 0s
        bool computeVal = (p_mask == nullptr);
        if (computeVal) {
          dIx[i][j] = static_cast<FilterType>(0);
        }
      }
      for (unsigned int j = 3; j < stopJ; ++j) {
        // We have to compute the value for each pixel if we don't have a mask or for
        // pixels for which the mask is true otherwise
        bool computeVal = checkBooleanMask(p_mask, i, j);
        if (computeVal) {
          dIx[i][j] = static_cast<FilterType>(vpImageFilter::derivativeFilterX(I, i, j));
        }
      }
      for (unsigned int j = stopJ; j < width; ++j) {
        // If a mask is used, the image is already initialized with 0s
        bool computeVal = (p_mask == nullptr);
        if (computeVal) {
          dIx[i][j] = static_cast<FilterType>(0);
        }
      }
    }
  }

  template <typename ImageType, typename FilterType>
  static void getGradX(const vpImage<ImageType> &I, vpImage<FilterType> &dIx, const FilterType *filter, unsigned int size, const vpImage<bool> *p_mask = nullptr)
  {
    const unsigned int height = I.getHeight(), width = I.getWidth();
    const unsigned int stop1J = (size - 1) / 2;
    const unsigned int stop2J = width - ((size - 1) / 2);
    resizeAndInitializeIfNeeded(p_mask, height, width, dIx);

    for (unsigned int i = 0; i < height; ++i) {
      for (unsigned int j = 0; j < stop1J; ++j) {
        // If a mask is used, the image is already initialized with 0s
        bool computeVal = (p_mask == nullptr);
        if (computeVal) {
          dIx[i][j] = static_cast<FilterType>(0);
        }
      }
      for (unsigned int j = stop1J; j < stop2J; ++j) {
        // We have to compute the value for each pixel if we don't have a mask or for
        // pixels for which the mask is true otherwise
        bool computeVal = checkBooleanMask(p_mask, i, j);
        if (computeVal) {
          dIx[i][j] = vpImageFilter::derivativeFilterX<ImageType, FilterType>(I, i, j, filter, size);
        }
      }
      for (unsigned int j = stop2J; j < width; ++j) {
        // If a mask is used, the image is already initialized with 0s
        bool computeVal = (p_mask == nullptr);
        if (computeVal) {
          dIx[i][j] = static_cast<FilterType>(0);
        }
      }
    }
  }

  /*!
  * Compute the gradient along X after applying a gaussian filter along Y.
  * \tparam FilterType : Either float, to accelerate the computation time, or double, to have greater precision.
  * \param I : Input image
  * \param dIx : Gradient along X.
  * \param gaussianKernel : Gaussian kernel which values should be computed using vpImageFilter::getGaussianKernel().
  * \param gaussianDerivativeKernel : Gaussian derivative kernel which values should be computed using
  * vpImageFilter::getGaussianDerivativeKernel().
  * \param size : Size of the Gaussian and Gaussian derivative kernels.
  * \param p_mask : If different from nullptr, mask indicating which points to consider (true) or to ignore(false).
  */
  template <typename ImageType, typename FilterType>
  static void getGradXGauss2D(const vpImage<ImageType> &I, vpImage<FilterType> &dIx, const FilterType *gaussianKernel,
                              const FilterType *gaussianDerivativeKernel, unsigned int size, const vpImage<bool> *p_mask = nullptr)
  {
    vpImage<FilterType> GIy;
    vpImageFilter::filterY<ImageType, FilterType>(I, GIy, gaussianKernel, size, p_mask);
    vpImageFilter::getGradX<FilterType, FilterType>(GIy, dIx, gaussianDerivativeKernel, size, p_mask);
  }

<<<<<<< HEAD
template <typename ArithmeticType, typename FilterType, bool useFullScale>
static void gradientFilterX(const vpImage<vpHSV<ArithmeticType, useFullScale>> &I, vpImage<FilterType> &GIx, const int &nbThread, const vpImage<bool> *p_mask, const vpImageFilter::vpCannyFilteringAndGradientType &type)
{
  const unsigned int nbRows = I.getRows(), nbCols = I.getCols();
  GIx.resize(nbRows, nbCols, 0.);
  std::vector<double> filter(3);
  double scale;
  std::string name;
  switch (type) {
  case vpImageFilter::CANNY_COUNT_FILTERING:
    // Prewitt case
    filter = { 1., 1., 1. };
    scale = 6.;
    name = "Prewitt";
    break;
  case vpImageFilter::CANNY_GBLUR_SOBEL_FILTERING:
    filter = { 1., 2., 1. };
    scale = 8.;
    name = "Sobel";
    break;
  case vpImageFilter::CANNY_GBLUR_SCHARR_FILTERING:
    filter = { 3., 10., 3. };
    scale = 32.;
    name = "Scharr";
    break;
  default:
    throw(vpException(vpException::badValue, "Wrong type of filtering"));
  }
  // std::cout << "Using " << name << " filter" << std::endl;
  for (unsigned char i = 0; i < 3; ++i) {
    filter[i] = filter[i] / scale;
  }

  auto checkBooleanPatch = [](const vpImage<bool> *p_mask, const unsigned int &r, const unsigned int &c, const unsigned int &h, const unsigned int &w)
    {
      if (!p_mask) {
        return true;
      }
      bool hasToCompute = (*p_mask)[r][c];

      if (c < w - 1) { // We do not compute gradient on the last column
        hasToCompute |= (*p_mask)[r][c + 1];
        if (r < h - 1) { // We do not compute gradient on the last row
          hasToCompute |= (*p_mask)[r + 1][c + 1];
        }
      }

      if (r < h - 1) { // We do not compute gradient on the last row
        hasToCompute |= (*p_mask)[r + 1][c];
      }

      if (r > 1) { // We do not compute gradient on the first row
        hasToCompute |= (*p_mask)[r - 1][c];
        if (c < w - 1) { // We do not compute gradient on the last column
          hasToCompute |= (*p_mask)[r - 1][c + 1];
        }
      }
      return hasToCompute;
    };

  const unsigned int rStop = nbRows - 1, cStop = nbCols - 1;
  vpImage<double> Isign(nbRows, nbCols), IabsDiff(nbRows, nbCols);
  // Computation for I[0][0]
  if (vpColVector::dotProd((I[0][1] - I[0][0]), I[0][0].toColVector()) < 0.) {
    Isign[0][0] = -1.;
  }
  else {
    Isign[0][0] = 1.;
  }

  // Computation for the rest of the first row
  for (unsigned int c = 1; c < cStop; ++c) {
    if (vpColVector::dotProd((I[0][c + 1] - I[0][c]), (I[0][c] - I[0][c - 1])) < 0.) {
      // Inverting sign when cosine distance is negative
      Isign[0][c] = -1. * Isign[0][c - 1];
    }
    else {
      Isign[0][c] = Isign[0][c - 1];
    }
  }

  // Computation of the rest of the image
  for (unsigned int r = 1; r < rStop; ++r) {
    // Computation for I[r][0]
    if (vpColVector::dotProd((I[r][1] - I[r][0]), I[r][0].toColVector()) < 0.) {
      Isign[r][0] = -1.;
    }
    else {
      Isign[r][0] = 1.;
    }
    if (checkBooleanPatch(p_mask, r, 0, nbRows, nbCols)) {
      IabsDiff[r][0] = vpHSV<ArithmeticType, useFullScale>::template mahalanobisDistance<double>(I[r][0], I[r][1]);
    }

      // Computation for all the other columns
    for (unsigned int c = 1; c < cStop; ++c) {
      // if (checkBooleanPatch(p_mask, r, c, nbRows, nbCols)) {
      //   // Of the absolute value of the distance
      //   IabsDiff[r][c] = vpHSV<ArithmeticType, useFullScale>::template mahalanobisDistance<double>(I[r][c], I[r][c + 1]);
      // }
      // Of the sign
      if (vpColVector::dotProd((I[r][c + 1] - I[r][c]), (I[r][c] - I[r][c - 1])) < 0.) {
        // Inverting sign when cosine distance is negative
        Isign[r][c] = -1. * Isign[r][c - 1];
        if (checkBooleanPatch(p_mask, r, c, nbRows, nbCols)) {
          // Of the absolute value of the distance
          IabsDiff[r][c] = vpHSV<ArithmeticType, useFullScale>::template mahalanobisDistance<double>(I[r][c], I[r][c + 1]) - vpHSV<ArithmeticType, useFullScale>::template mahalanobisDistance<double>(I[r][c - 1], I[r][c]);
        }
      }
      else {
        Isign[r][c] = Isign[r][c - 1];
        if (checkBooleanPatch(p_mask, r, c, nbRows, nbCols)) {
          // Of the absolute value of the distance
          IabsDiff[r][c] = vpHSV<ArithmeticType, useFullScale>::template mahalanobisDistance<double>(I[r][c - 1], I[r][c + 1]);
        }
      }
    }
  }

  bool once = true;
  for (unsigned int r = 1; r < rStop; ++r) {
    for (unsigned int c = 1; c < cStop; ++c) {
      if (checkBooleanMask(p_mask, r, c)) {
        GIx[r][c] = 0.;
        for (int dr = -1; dr <= 1; ++dr) {
          // GIx[r][c] += filter[dr + 1] * (Isign[r + dr][c - 1] * IabsDiff[r + dr][c - 1] + Isign[r + dr][c] * IabsDiff[r + dr][c]);
          GIx[r][c] += filter[dr + 1] * Isign[r + dr][c] * IabsDiff[r + dr][c];
        }
      }
    }
  }
}
=======
#if (VISP_CXX_STANDARD >= VISP_CXX_STANDARD_11)
  template <typename HSVType, bool useFullScale, typename OutputType>
  static typename std::enable_if<std::is_arithmetic<OutputType>::value, void>::type gradientFilterX(
    const vpImage<vpHSV<HSVType, useFullScale>> &I, vpImage<OutputType> &GIx,
    const int nbThread = 1, const vpImage<bool> *p_mask = nullptr, const vpCannyFilteringAndGradientType &type = CANNY_COUNT_FILTERING
  )
  {
    const unsigned int nbRows = I.getRows(), nbCols = I.getCols();
    GIx.resize(nbRows, nbCols, 0.);
    std::vector<OutputType> filter(3);
    OutputType scale;
    switch (type) {
    case CANNY_COUNT_FILTERING:
      // Prewitt case
      filter = { 1., 1., 1. };
      scale = 6.;
      break;
    case CANNY_GBLUR_SOBEL_FILTERING:
      filter = { 1., 2., 1. };
      scale = 8.;
      break;
    case CANNY_GBLUR_SCHARR_FILTERING:
      filter = { 3., 10., 3. };
      scale = 32.;
      break;
    default:
      throw(vpException(vpException::badValue, "Wrong type of filtering"));
    }

    for (unsigned char i = 0; i < 3; ++i) {
      filter[i] = filter[i] / scale;
    }
  #ifdef VISP_HAVE_OPENMP
    if (nbThread == 1) {
      gradientFilterXMonothread(I, GIx, filter, p_mask);
    }
    else {
      gradientFilterXMultithread(I, GIx, filter, nbThread, p_mask);
    }
  #else
    gradientFilterXMonothread(I, GIx, filter, p_mask);
  #endif
  }
#endif
>>>>>>> 890729de

  // Gradient along Y
  template <typename FilterType>
  static void getGradY(const vpImage<unsigned char> &I, vpImage<FilterType> &dIy, const vpImage<bool> *p_mask = nullptr)
  {
    const unsigned int height = I.getHeight(), width = I.getWidth();
    const unsigned int stopI = height - 3;
    resizeAndInitializeIfNeeded(p_mask, height, width, dIy);
    const unsigned int val_3 = 3;
    for (unsigned int i = 0; i < val_3; ++i) {
      for (unsigned int j = 0; j < width; ++j) {
        // We have to compute the value for each pixel if we don't have a mask or for
        // pixels for which the mask is true otherwise
        bool computeVal = checkBooleanMask(p_mask, i, j);
        if (computeVal) {
          dIy[i][j] = static_cast<FilterType>(0);
        }
      }
    }
    for (unsigned int i = 3; i < stopI; ++i) {
      for (unsigned int j = 0; j < width; ++j) {
        // We have to compute the value for each pixel if we don't have a mask or for
        // pixels for which the mask is true otherwise
        bool computeVal = checkBooleanMask(p_mask, i, j);
        if (computeVal) {
          dIy[i][j] = static_cast<FilterType>(vpImageFilter::derivativeFilterY(I, i, j));
        }
      }
    }
    for (unsigned int i = stopI; i < height; ++i) {
      for (unsigned int j = 0; j < width; ++j) {
        // We have to compute the value for each pixel if we don't have a mask or for
        // pixels for which the mask is true otherwise
        bool computeVal = checkBooleanMask(p_mask, i, j);
        if (computeVal) {
          dIy[i][j] = static_cast<FilterType>(0);
        }
      }
    }
  }

  template <typename ImageType, typename FilterType>
  static void getGradY(const vpImage<ImageType> &I, vpImage<FilterType> &dIy, const FilterType *filter, unsigned int size, const vpImage<bool> *p_mask = nullptr)
  {
    const unsigned int height = I.getHeight(), width = I.getWidth();
    const unsigned int stop1I = (size - 1) / 2;
    const unsigned int stop2I = height - ((size - 1) / 2);
    resizeAndInitializeIfNeeded(p_mask, height, width, dIy);

    for (unsigned int i = 0; i < stop1I; ++i) {
      for (unsigned int j = 0; j < width; ++j) {
        // We have to compute the value for each pixel if we don't have a mask or for
        // pixels for which the mask is true otherwise
        bool computeVal = checkBooleanMask(p_mask, i, j);
        if (computeVal) {
          dIy[i][j] = static_cast<FilterType>(0);
        }
      }
    }
    for (unsigned int i = stop1I; i < stop2I; ++i) {
      for (unsigned int j = 0; j < width; ++j) {
        // We have to compute the value for each pixel if we don't have a mask or for
        // pixels for which the mask is true otherwise
        bool computeVal = checkBooleanMask(p_mask, i, j);
        if (computeVal) {
          dIy[i][j] = vpImageFilter::derivativeFilterY<ImageType, FilterType>(I, i, j, filter, size);
        }
      }
    }
    for (unsigned int i = stop2I; i < height; ++i) {
      for (unsigned int j = 0; j < width; ++j) {
        // We have to compute the value for each pixel if we don't have a mask or for
        // pixels for which the mask is true otherwise
        bool computeVal = checkBooleanMask(p_mask, i, j);
        if (computeVal) {
          dIy[i][j] = static_cast<FilterType>(0);
        }
      }
    }
  }

  /*!
  * Compute the gradient along Y after applying a gaussian filter along X.
  * \tparam FilterType : Either float, to accelerate the computation time, or double, to have greater precision.
  * \param I : Input image
  * \param dIy : Gradient along Y.
  * \param gaussianKernel : Gaussian kernel which values should be computed  using vpImageFilter::getGaussianKernel().
  * \param gaussianDerivativeKernel : Gaussian derivative kernel which values should be computed using
  * vpImageFilter::getGaussianDerivativeKernel().
  * \param size : Size of the Gaussian and Gaussian derivative kernels.
  * \param p_mask : If different from nullptr, mask indicating which points to consider (true) or to ignore(false).
  */
  template <typename ImageType, typename FilterType>
  static void getGradYGauss2D(const vpImage<ImageType> &I, vpImage<FilterType> &dIy, const FilterType *gaussianKernel,
                              const FilterType *gaussianDerivativeKernel, unsigned int size, const vpImage<bool> *p_mask = nullptr)
  {
    vpImage<FilterType> GIx;
    vpImageFilter::filterX<ImageType, FilterType>(I, GIx, gaussianKernel, size, p_mask);
    vpImageFilter::getGradY<FilterType, FilterType>(GIx, dIy, gaussianDerivativeKernel, size, p_mask);
  }

#if (VISP_CXX_STANDARD >= VISP_CXX_STANDARD_11)
<<<<<<< HEAD
template <typename ArithmeticType, typename FilterType, bool useFullScale>
static void gradientFilterY(const vpImage<vpHSV<ArithmeticType, useFullScale>> &I, vpImage<FilterType> &GIy, const int &nbThread, const vpImage<bool> *p_mask, const vpImageFilter::vpCannyFilteringAndGradientType &type)
{
  const unsigned int nbRows = I.getRows(), nbCols = I.getCols();
  std::vector<double> filter(3);
  double scale;
  switch (type) {
  case vpImageFilter::CANNY_COUNT_FILTERING:
    // Prewitt case
    filter = { 1., 1., 1. };
    scale = 6.;
    break;
  case vpImageFilter::CANNY_GBLUR_SOBEL_FILTERING:
    filter = { 1., 2., 1. };
    scale = 8.;
    break;
  case vpImageFilter::CANNY_GBLUR_SCHARR_FILTERING:
    filter = { 3., 10., 3. };
    scale = 32.;
    break;
  default:
    throw(vpException(vpException::badValue, "Wrong type of filtering"));
  }
  for (unsigned char i = 0; i < 3; ++i) {
    filter[i] = filter[i] / scale;
  }

  const unsigned int rStop = nbRows - 1, cStop = nbCols - 1;
  vpImage<double> Isign(nbRows, nbCols), IabsDiff(nbRows, nbCols);

  auto checkBooleanPatch = [](const vpImage<bool> *p_mask, const unsigned int &r, const unsigned int &c, const unsigned int &h, const unsigned int &w)
    {
      if (!p_mask) {
        return true;
      }

      bool hasToCompute = (*p_mask)[r][c];
      if (c < w - 1) { // We do not compute gradient on the last column
        hasToCompute |= (*p_mask)[r][c + 1];
        if (r < h - 1) { // We do not compute gradient on the last row
          hasToCompute |= (*p_mask)[r + 1][c + 1];
        }
      }

      if (r < h - 1) { // We do not compute gradient on the last row
        hasToCompute |= (*p_mask)[r + 1][c];
      }

      if (c > 1) { // We do not compute gradient on the first column
        hasToCompute |= (*p_mask)[r][c - 1];
        if (r < h - 1) { // We do not compute gradient on the last row
          hasToCompute |= (*p_mask)[r + 1][c - 1];
        }
      }
      return hasToCompute;
    };

  // Computation for the first row
  for (unsigned int c = 0; c < nbCols; ++c) {
    if (checkBooleanPatch(p_mask, 0, c, nbRows, nbCols)) {
      IabsDiff[0][c] = vpHSV<ArithmeticType, useFullScale>::template mahalanobisDistance<double>(I[0][c], I[1][c]);
    }
    if (vpColVector::dotProd((I[1][c] - I[0][c]), I[0][c].toColVector()) < 0.) {
      // Inverting sign when cosine distance is negative
      Isign[0][c] = -1.;
    }
    else {
      Isign[0][c] = 1.;
    }
  }

  // Computation for the rest of the image of d and sign
  for (unsigned int r = 1; r < rStop; ++r) {
    for (unsigned int c = 0; c < nbCols; ++c) {
      // Of the absolute value of the distance
      // if (checkBooleanPatch(p_mask, r, c, nbRows, nbCols)) {
      //   IabsDiff[r][c] = vpHSV<ArithmeticType, useFullScale>::template mahalanobisDistance<double>(I[r][c], I[r + 1][c]);
      // }
      // Of the sign
      if (vpColVector::dotProd((I[r +1][c] - I[r][c]), (I[r][c] - I[r - 1][c])) < 0.) {
        // Inverting sign when cosine distance is negative
        Isign[r][c] = -1. * Isign[r - 1][c];
        // Of the absolute value of the distance
        if (checkBooleanPatch(p_mask, r, c, nbRows, nbCols)) {
          IabsDiff[r][c] = vpHSV<ArithmeticType, useFullScale>::template mahalanobisDistance<double>(I[r][c], I[r + 1][c]) - vpHSV<ArithmeticType, useFullScale>::template mahalanobisDistance<double>(I[r - 1][c], I[r][c]);
        }
      }
      else {
        Isign[r][c] = Isign[r - 1][c];
        if (checkBooleanPatch(p_mask, r, c, nbRows, nbCols)) {
          IabsDiff[r][c] = vpHSV<ArithmeticType, useFullScale>::template mahalanobisDistance<double>(I[r - 1][c], I[r + 1][c]);
        }
      }
    }
  }

  // Computation of the gradient
  for (unsigned int r = 1; r < rStop; ++r) {
    for (unsigned int c = 1; c < cStop; ++c) {
      if (checkBooleanMask(p_mask, r, c)) {
        GIy[r][c] = 0.;
        for (int dc = -1; dc <= 1; ++dc) {
          // GIy[r][c] += filter[dc + 1] * (Isign[r - 1][c + dc] * IabsDiff[r - 1][c + dc] + Isign[r][c + dc] * IabsDiff[r][c + dc]);
          GIy[r][c] += filter[dc + 1] * Isign[r][c + dc] * IabsDiff[r][c + dc];
        }
      }
    }
  }
}
=======
  template <typename HSVType, bool useFullScale, typename OutputType>
  static typename std::enable_if<std::is_arithmetic<OutputType>::value, void>::type gradientFilterY(
  const vpImage<vpHSV<HSVType, useFullScale>> &I, vpImage<OutputType> &GIy,
  const int nbThread = 1, const vpImage<bool> *p_mask = nullptr, const vpCannyFilteringAndGradientType &type = CANNY_COUNT_FILTERING
  )
  {
    const unsigned int nbRows = I.getRows(), nbCols = I.getCols();
    GIy.resize(nbRows, nbCols, 0.);
    std::vector<OutputType> filter(3);
    OutputType scale;
    switch (type) {
    case CANNY_COUNT_FILTERING:
      // Prewitt case
      filter = { 1., 1., 1. };
      scale = 6.;
      break;
    case CANNY_GBLUR_SOBEL_FILTERING:
      filter = { 1., 2., 1. };
      scale = 8.;
      break;
    case CANNY_GBLUR_SCHARR_FILTERING:
      filter = { 3., 10., 3. };
      scale = 32.;
      break;
    default:
      throw(vpException(vpException::badValue, "Wrong type of filtering"));
    }
    for (unsigned char i = 0; i < 3; ++i) {
      filter[i] = filter[i] / scale;
    }
  #ifdef VISP_HAVE_OPENMP
    if (nbThread == 1) {
      gradientFilterYMonothread(I, GIy, filter, p_mask);
    }
    else {
      gradientFilterYMultithread(I, GIy, filter, nbThread, p_mask);
    }
  #else
    gradientFilterYMonothread(I, GIy, filter, p_mask);
  #endif
  }

  template <typename HSVType, bool useFullScale, typename OutputType>
  static typename std::enable_if<std::is_arithmetic<OutputType>::value, void>::type gradientFilter(
    const vpImage<vpHSV<HSVType, useFullScale>> &I, vpImage<OutputType> &GIx, vpImage<OutputType> &GIy,
    const int nbThread = 1, const vpImage<bool> *p_mask = nullptr, const vpCannyFilteringAndGradientType &type = CANNY_COUNT_FILTERING
  )
  {
    const unsigned int nbRows = I.getRows(), nbCols = I.getCols();
    GIx.resize(nbRows, nbCols, 0.);
    GIy.resize(nbRows, nbCols, 0.);
    gradientFilterX(I, GIx, nbThread, p_mask, type);
    gradientFilterY(I, GIy, nbThread, p_mask, type);
  }
#endif
>>>>>>> 890729de

  /*!
    Get Scharr kernel for X-direction.
    \tparam FilterType : Either float, to accelerate the computation time, or double, to have greater precision.
    \param filter : Pointer to a double array already allocated.
    \param size : Kernel size computed as: kernel_size = size*2 + 1 (max size is 20).
    \return Scaling factor to normalize the Scharr kernel.
  */
  template <typename FilterType>
  inline static FilterType getScharrKernelX(FilterType *filter, unsigned int size)
  {
    const unsigned int actualKernelSize = (size * 2) + 1;
    if (size != 1) {
      // Size = 1 => kernel_size = 2*1 + 1 = 3
      std::stringstream errMsg;
      errMsg << "Cannot get Scharr kernel of size " << actualKernelSize << " != 3";
      throw vpException(vpException::dimensionError, errMsg.str());
    }

    vpArray2D<FilterType> ScharrY(actualKernelSize, actualKernelSize);
    FilterType norm = getScharrKernelY<FilterType>(ScharrY.data, size);
    memcpy(filter, ScharrY.t().data, ScharrY.getRows() * ScharrY.getCols() * sizeof(FilterType));
    return norm;
  }

  /*!
    Get Scharr kernel for Y-direction.
    \tparam FilterType : Either float, to accelerate the computation time, or double, to have greater precision.
    \param filter : Pointer to a double array already allocated.
    \param size : Kernel size computed as: kernel_size = size*2 + 1 (max size is 20).
    \return Scaling factor to normalize the Scharr kernel.
  */
  template <typename FilterType>
  inline static FilterType getScharrKernelY(FilterType *filter, unsigned int size)
  {
    // Scharr kernel pre-computed for the usual size
    static const FilterType ScharrY3x3[9] = { -3.0, -10.0, -3.0, 0.0, 0.0, 0.0, 3.0, 10.0, 3.0 };

    if (size != 1) {
      // Size = 1 => kernel_size = 2*1 + 1 = 3
      std::stringstream errMsg;
      errMsg << "Cannot get Scharr kernel of size " << ((size * 2) + 1) << " != 3";
      throw vpException(vpException::dimensionError, errMsg.str());
    }

    const unsigned int kernel_size = (size * 2) + 1;
    const unsigned int kernel3 = 3;
    if (kernel_size == kernel3) {
      memcpy(filter, ScharrY3x3, kernel_size * kernel_size * sizeof(FilterType));
      return static_cast<FilterType>(1.0 / 32.0);
    }

    return static_cast<FilterType>(0.);
  }

  /*!
  * Get Sobel kernel for X-direction.
  * \tparam FilterType: Either float, to accelerate the computation time, or double, to have greater precision.
  * \param filter : Pointer to a double array already allocated.
  * \param size : Kernel size computed as: kernel_size = size*2 + 1 (max size is 20).
  * \return Scaling factor to normalize the Sobel kernel.
  */
  template <typename FilterType>
  inline static FilterType getSobelKernelX(FilterType *filter, unsigned int size)
  {
    const unsigned int maxSize = 20;
    if (size == 0) {
      throw vpException(vpException::dimensionError, "Cannot get Sobel kernel of size 0!");
    }
    if (size > maxSize) {
      throw vpException(vpException::dimensionError, "Cannot get Sobel kernel of size > 20!");
    }

    const unsigned int kernel_size = (size * 2) + 1;
    vpArray2D<FilterType> SobelY(kernel_size, kernel_size);
    FilterType norm = getSobelKernelY<FilterType>(SobelY.data, size);
    memcpy(filter, SobelY.t().data, SobelY.getRows() * SobelY.getCols() * sizeof(FilterType));
    return norm;
  }

  /*!
  * Get Sobel kernel for Y-direction.
  * \tparam FilterType : Either float, to accelerate the computation time, or double, to have greater precision.
  * \param filter : Pointer to a double array already allocated.
  * \param size : Kernel size computed as: kernel_size = size*2 + 1 (max size is 20).
  * \return Scaling factor to normalize the Sobel kernel.
  */
  template <typename FilterType>
  inline static FilterType getSobelKernelY(FilterType *filter, unsigned int size)
  {
    // Sobel kernel pre-computed for the usual size
    static const FilterType SobelY3x3[9] = { -1.0, -2.0, -1.0, 0.0, 0.0, 0.0, 1.0, 2.0, 1.0 };
    static const FilterType SobelY5x5[25] = { -1.0, -4.0, -6.0, -4.0, -1.0, -2.0, -8.0, -12.0, -8.0, -2.0, 0.0, 0.0, 0.0,
                                        0.0,  0.0,  2.0,  8.0,  12.0, 8.0,  2.0,  1.0,   4.0,  6.0,  4.0, 1.0 };
    static const FilterType SobelY7x7[49] = { -1,   -6,  -15, -20, -15, -6, -1, -4, -24, -60, -80, -60, -24, -4, -5,  -30, -75,
                                        -100, -75, -30, -5,  0,   0,  0,  0,  0,   0,   0,   5,   30,  75, 100, 75,  30,
                                        5,    4,   24,  60,  80,  60, 24, 4,  1,   6,   15,  20,  15,  6,  1 };
    const vpArray2D<FilterType> smoothingKernel(3, 3);
    const unsigned int index_0 = 0;
    const unsigned int index_1 = 1;
    const unsigned int index_2 = 2;
    smoothingKernel[index_0][index_0] = 1.0;
    smoothingKernel[index_0][index_1] = 2.0;
    smoothingKernel[index_0][index_2] = 1.0;
    smoothingKernel[index_1][index_0] = 2.0;
    smoothingKernel[index_1][index_1] = 4.0;
    smoothingKernel[index_1][index_2] = 2.0;
    smoothingKernel[index_2][index_0] = 1.0;
    smoothingKernel[index_2][index_1] = 2.0;
    smoothingKernel[index_2][index_2] = 1.0;

    const unsigned int maxSize = 20;
    if (size == 0) {
      throw vpException(vpException::dimensionError, "Cannot get Sobel kernel of size 0!");
    }
    if (size > maxSize) {
      throw vpException(vpException::dimensionError, "Cannot get Sobel kernel of size > 20!");
    }

    const unsigned int kernel_size = (size * 2) + 1;
    FilterType scale = static_cast<FilterType>(1. / 8.); // Scale to normalize Sobel3x3
    const unsigned int kernel3 = 3, kernel5 = 5, kernel7 = 7;
    if (kernel_size == kernel3) {
      memcpy(filter, SobelY3x3, kernel_size * kernel_size * sizeof(FilterType));
      return scale;
    }
    scale *= static_cast<FilterType>(1. / 16.); // Sobel5x5 is the convolution of smoothingKernel, which needs 1/16 scale factor, with Sobel3x3
    if (kernel_size == kernel5) {
      memcpy(filter, SobelY5x5, kernel_size * kernel_size * sizeof(FilterType));
      return scale;
    }
    scale *= static_cast<FilterType>(1. / 16.); // Sobel7x7 is the convolution of smoothingKernel, which needs 1/16 scale factor, with Sobel5x5
    if (kernel_size == kernel7) {
      memcpy(filter, SobelY7x7, kernel_size * kernel_size * sizeof(FilterType));
      return scale;
    }

    vpArray2D<FilterType> sobelY(7, 7);
    memcpy(sobelY.data, SobelY7x7, sobelY.getRows() * sobelY.getCols() * sizeof(FilterType));
    for (unsigned int i = 4; i <= size; ++i) {
      sobelY = vpArray2D<FilterType>::conv2(sobelY, smoothingKernel, "full");
      // Sobel(N+1)x(N+1) is the convolution of smoothingKernel, which needs 1/16 scale factor, with SobelNxN
      scale *= static_cast<FilterType>(1. / 16.);
    }

    memcpy(filter, sobelY.data, sobelY.getRows() * sobelY.getCols() * sizeof(FilterType));

    return scale;
  }

#if defined(VISP_HAVE_OPENCV) && defined(HAVE_OPENCV_IMGPROC)
  static float median(const cv::Mat &cv_I);
  static float median(const vpImage<unsigned char> &Isrc);
  static std::vector<float> median(const vpImage<vpRGBa> &Isrc);
#endif

private:
  /**
   * \brief Resize the image \b I to the desired size and, if \b p_mask is different from nullptr, initialize
   * \b I with 0s.
   *
   * \tparam ImageType Any numerical type (int, float, ...)
   * \param p_mask If different from nullptr, a boolean mask that tells which pixels must be computed.
   * \param height The desired height.
   * \param width The desired width.
   * \param I The image that must be resized and potentially initialized.
   */
  template<typename ImageType>
  static void resizeAndInitializeIfNeeded(const vpImage<bool> *p_mask, const unsigned int height, const unsigned int width, vpImage<ImageType> &I)
  {
    if (p_mask == nullptr) {
      // Just need to resize the output image, values will be computed and overwrite what is inside the image
      I.resize(height, width);
    }
    else {
      // Need to reset the image because some points will not be computed
      I.resize(height, width, static_cast<ImageType>(0));
    }
  }

  /**
   * \brief Indicates if the boolean mask is true at the desired coordinates.
   *
   * \param[in] p_mask Pointer towards the boolean mask if any or nullptr.
   * \param[in] r The row index in the boolean mask.
   * \param[in] c The column index in the boolean mask.
   * \return true If the boolean mask is true at the desired coordinates or if \b p_mask is equal to \b nullptr.
   * \return false False otherwise.
   */
  static bool checkBooleanMask(const vpImage<bool> *p_mask, const unsigned int &r, const unsigned int &c)
  {
    bool computeVal = true;
#if ((__cplusplus >= 201103L) || (defined(_MSVC_LANG) && (_MSVC_LANG >= 201103L))) // Check if cxx11 or higher
    if (p_mask != nullptr)
#else
    if (p_mask != NULL)
#endif
    {
      computeVal = (*p_mask)[r][c];
    }
    return computeVal;
  }

  /**
   * \brief Indicates if the boolean mask is true at the desired index.
   *
   * \param[in] p_mask Pointer towards the boolean mask if any or nullptr.
   * \param[in] iter The index in the boolean mask bitmap.
   * \return true If the boolean mask is true at the desired index or if \b p_mask is equal to \b nullptr.
   * \return false False otherwise.
   */
  static inline bool checkBooleanMask(const vpImage<bool> *p_mask, const unsigned int &iter)
  {
    if (!p_mask) {
      return true;
    }
    return p_mask->bitmap[iter];
  };

  // Note that on ubuntu 12.04 __cplusplus is equal to 1 that's why in the next line we consider __cplusplus <= 199711L
  // and not __cplusplus == 199711L
#if ((__cplusplus <= 199711L) || (defined(_MSVC_LANG) && (_MSVC_LANG == 199711L))) // Check if cxx98
  // Helper to apply the scale to the raw values of the filters
  template <typename FilterType>
  static void scaleFilter(vpArray2D<FilterType> &filter, const float &scale)
  {
    const unsigned int nbRows = filter.getRows();
    const unsigned int nbCols = filter.getCols();
    for (unsigned int r = 0; r < nbRows; ++r) {
      for (unsigned int c = 0; c < nbCols; ++c) {
        filter[r][c] = filter[r][c] * scale;
      }
    }
  }
#endif

#if (VISP_CXX_STANDARD >= VISP_CXX_STANDARD_11)
  template <typename HSVType, bool useFullScale, typename OutputType>
  static typename std::enable_if<std::is_arithmetic<OutputType>::value, void>::type initGradientFilterDifferenceImage(
    const vpImage<vpHSV<HSVType, useFullScale>> &I, vpImage<OutputType> &Idiff
  )
  {
    const unsigned int nbCols = I.getCols();
    vpColVector diff(3);

    // Computing the difference and sign for row 0 column 0
    vpColVector diffPrevRow0, diffPrevRow1;
    bool isPositivePrevRow0, isPositivePrevRow1;
    Idiff.bitmap[0] = vpHSV<HSVType, useFullScale>::template mahalanobisDistance<OutputType>(I.bitmap[0], I.bitmap[1], diff);
    vpColVector current = I.bitmap[0].toColVector();
    isPositivePrevRow0 = (vpColVector::dotProd(diff, current) >= 0.);
    diffPrevRow0 = diff;

    // Computing the difference and sign for row 1 column 0
    Idiff.bitmap[nbCols] = vpHSV<HSVType, useFullScale>::template mahalanobisDistance<OutputType>(I.bitmap[nbCols], I.bitmap[nbCols + 1], diff);
    current = I.bitmap[nbCols].toColVector();
    isPositivePrevRow1 = (vpColVector::dotProd(diff, current) >= 0.);
    diffPrevRow1 = diff;

    for (unsigned int iter = 1; iter < nbCols - 1; ++iter) {
      // Computing the difference and sign for row 0
      OutputType distanceRow0 = vpHSV<HSVType, useFullScale>::template mahalanobisDistance<OutputType>(I.bitmap[iter], I.bitmap[iter + 1], diff);
      if (vpColVector::dotProd(diff, diffPrevRow0) < 0.) {
        // We change the sign of the difference only if the cosine distance is negative
        isPositivePrevRow0 = !isPositivePrevRow0;
      }
      diffPrevRow0 = diff;

      // Assigning the signed distance for the row 0
      if (isPositivePrevRow0) {
        Idiff.bitmap[iter] = distanceRow0;
      }
      else {
        Idiff.bitmap[iter] = -distanceRow0;
      }

      // Computing the difference and sign for row 1
      OutputType distanceRow1 = vpHSV<HSVType, useFullScale>::template mahalanobisDistance<OutputType>(I.bitmap[nbCols + iter], I.bitmap[nbCols + iter + 1], diff);
      if (vpColVector::dotProd(diff, diffPrevRow1) < 0.) {
        // We change the sign of the difference only if the cosine distance is negative
        isPositivePrevRow1 = !isPositivePrevRow1;
      }
      diffPrevRow1 = diff;

      // Assigning the signed distance for the row 1
      if (isPositivePrevRow1) {
        Idiff.bitmap[nbCols + iter] = distanceRow1;
      }
      else {
        Idiff.bitmap[nbCols + iter] = -distanceRow1;
      }
    }
  }

  template <typename HSVType, bool useFullScale, typename OutputType>
  static typename std::enable_if<std::is_arithmetic<OutputType>::value, void>::type gradientFilterXMonothread(
    const vpImage<vpHSV<HSVType, useFullScale>> &I, vpImage<OutputType> &GI, const std::vector<OutputType> &filter,
    const vpImage<bool> *p_mask = nullptr
  )
  {
    const unsigned int nbRows = I.getRows(), nbCols = I.getCols();
    const unsigned int size = I.getSize();
    const unsigned int offsetIdiff = nbCols;

    auto checkBooleanPatch = [](const vpImage<bool> *p_mask, const unsigned int &iter, const unsigned int &c, const unsigned int &h, const unsigned int &w)
      {
        if (!p_mask) {
          return true;
        }
        static const unsigned int maxIter = (h - 1) * w;
        static const unsigned int minIter = w;
        bool hasToCompute = p_mask->bitmap[iter];
        if (c < w - 1) { // We do not compute gradient on the last column
          hasToCompute |= p_mask->bitmap[iter + 1]; // I[r][c + 1];
          if (iter < maxIter) { // We do not compute gradient on the last row
            hasToCompute |= p_mask->bitmap[iter + w + 1]; // I[r + 1][c + 1];
          }
        }

        if (iter < maxIter) { // We do not compute gradient on the last row
          hasToCompute |= p_mask->bitmap[iter + w]; // I[r + 1][c];
        }

        if (iter > minIter) { // We do not compute gradient on the first row
          hasToCompute |= p_mask->bitmap[iter - w]; // I[r - 1][c];
          if (c < w - 1) { // We do not compute gradient on the last column
            hasToCompute |= p_mask->bitmap[iter - w + 1]; // I[r - 1][c + 1];
          }
        }
        return hasToCompute;
      };

    vpImage<OutputType> Idiff(nbRows, nbCols);
    initGradientFilterDifferenceImage(I, Idiff);
    const unsigned int resetCounter = nbCols - 1;
    const unsigned int stopIter = size - (nbCols + 1);
    unsigned int counter = resetCounter, idCol = 0;
    vpColVector diff(3), diffPrev(3);
    bool isPrevPositive = true;
    for (unsigned int iter = nbCols; iter < stopIter; ++iter) {
      if (counter) {
        // Computing the amplitude of the difference
        OutputType futureDiff = 0.;
        if (checkBooleanPatch(p_mask, iter + offsetIdiff, idCol, nbRows, nbCols)) {
          futureDiff = vpHSV<HSVType, useFullScale>::template mahalanobisDistance<OutputType>(I.bitmap[iter + offsetIdiff], I.bitmap[iter + nbCols +1], diff);
        }
        else {
          diff = I.bitmap[iter + nbCols +1] - I.bitmap[iter + offsetIdiff];
        }
        if (idCol) {
          if (vpColVector::dotProd(diff, diffPrev) < 0.) {
            // We change the sign of the difference only if the cosine distance is negative
            isPrevPositive = !isPrevPositive;
          }
        }
        else {
          vpColVector colFirstCol = I.bitmap[iter + offsetIdiff].toColVector();
          // The first sign depends on the positiveness of the cosine distance between the difference and first pixel of a row
          isPrevPositive = (vpColVector::dotProd(diff, colFirstCol) >= 0.);
        }
        diffPrev = diff;

        // The sign of the difference is deduced by the sign of the cosine distance between the successive difference vectors
        if (isPrevPositive) {
          Idiff.bitmap[iter + offsetIdiff] = futureDiff;
        }
        else {
          Idiff.bitmap[iter + offsetIdiff] = -futureDiff;
        }
      }
      if (counter) {
        if ((counter != resetCounter)) {
          if (checkBooleanMask(p_mask, iter)) {
            OutputType gradient = 0.;
            int offset = iter - nbCols; // Looking in the row above first
            for (int i = -1; i <= 1; ++i) {
              // Kind of  +/- (I[r + i][c + 1] - I[r + i][c]) +/- (I[r + i][c] - I[r + i][c - 1])
              gradient += filter[i + 1] * (Idiff.bitmap[offset] + Idiff.bitmap[offset - 1]);
              offset += nbCols; // Preparing to look in the next row
            }
            GI.bitmap[iter] = gradient;
          }
        }
        --counter;
      }
      else {
        counter = resetCounter;
      }

      if (idCol < resetCounter) {
        ++idCol;
      }
      else {
        idCol = 0;
      }
    }
  }

  template <typename HSVType, bool useFullScale, typename OutputType>
  static typename std::enable_if<std::is_arithmetic<OutputType>::value, void>::type initGradientFilterDifferenceImageY(
    const vpImage<vpHSV<HSVType, useFullScale>> &I, vpImage<OutputType> &Idiff, std::vector<bool> &isPrevRowPositive,
    std::vector<vpColVector> &diffPrevRow
  )
  {
    const unsigned int nbCols = I.getCols();
    vpColVector diff(3), diff0(3); // Difference vector for I[0][0]
    // Computing the sign and distance for the first row
    for (unsigned int iter = 0; iter < nbCols; ++iter) {
      OutputType distance = vpHSV<HSVType, useFullScale>::template mahalanobisDistance<OutputType>(I.bitmap[iter], I.bitmap[iter + nbCols], diff);
      diffPrevRow[iter] = diff;
      vpColVector current = I.bitmap[iter].toColVector();
      // Checking the signeness of the distance using the sign of the cosine distance
      isPrevRowPositive[iter] = (vpColVector::dotProd(diff, current) >= 0.);
      // We set the signed distance in the difference map
      if (isPrevRowPositive[iter]) {
        Idiff.bitmap[iter] = distance;
      }
      else {
        Idiff.bitmap[iter] = -distance;
      }
      if (iter == 0) {
        diff0 = diff;
      }
    }
    // Computing the distance and sign for I[1][0]
    OutputType distance = vpHSV<HSVType, useFullScale>::template mahalanobisDistance<OutputType>(I.bitmap[nbCols], I.bitmap[nbCols + nbCols], diff);
    diffPrevRow[0] = diff;
    if (vpColVector::dotProd(diff, diff0) < 0.) {
      // If the cosine distance changes sign, we invert the sign of the difference map
      isPrevRowPositive[0] = !isPrevRowPositive[0];
    }
    // We set the signed distance in the difference map
    if (isPrevRowPositive[0]) {
      Idiff.bitmap[nbCols] = distance;
    }
    else {
      Idiff.bitmap[nbCols] = -distance;
    }
  }

  template <typename HSVType, bool useFullScale, typename OutputType>
  static typename std::enable_if<std::is_arithmetic<OutputType>::value, void>::type gradientFilterYMonothread(
    const vpImage<vpHSV<HSVType, useFullScale>> &I, vpImage<OutputType> &GI, const std::vector<OutputType> &filter,
    const vpImage<bool> *p_mask = nullptr
  )
  {
    const unsigned int nbRows = I.getRows(), nbCols = I.getCols();
    const unsigned int size = I.getSize();
    const unsigned int offsetIdiff = 1;

    auto checkBooleanPatch = [](const vpImage<bool> *p_mask, const unsigned int &iter,
      const unsigned int &c /*iterSign*/,
      const unsigned int &resetCounter, const unsigned int &h, const unsigned int &w)
      {
        if (!p_mask) {
          return true;
        }

        static const unsigned int maxIter = (h - 1) * w;

        bool hasToCompute = p_mask->bitmap[iter];

        // unsigned int c;
        // if (iterSign) {
        //   c = iterSign - 1;
        // }
        // else {
        //   c = resetCounter;
        // }

        if (c < w - 1) { // We do not compute gradient on the last column
          hasToCompute |= p_mask->bitmap[iter + 1]; // Checking mask[r][c + 1]
          if (iter < maxIter) { // We do not compute gradient on the last row
            hasToCompute |= p_mask->bitmap[iter + w + 1]; // Checking mask[r + 1][c + 1]
          }
        }

        if (iter < maxIter) { // We do not compute gradient on the last row
          hasToCompute |= p_mask->bitmap[iter + w]; // Checking mask[r + 1][c]
        }

        if (c > 1) { // We do not compute gradient on the first column
          hasToCompute |= p_mask->bitmap[iter - 1]; // Checking mask[r][c - 1]
          if (iter < maxIter) { // We do not compute gradient on the last row
            hasToCompute |= p_mask->bitmap[iter + w - 1]; // Checking mask[r + 1][c - 1]
          }
        }
        return hasToCompute;
      };

    vpImage<OutputType> Idiff(nbRows, nbCols);
    std::vector<bool> isPrevRowPositive(nbCols, true);
    std::vector<vpColVector> diffRowPrev(nbCols);
    initGradientFilterDifferenceImageY(I, Idiff, isPrevRowPositive, diffRowPrev);
    const unsigned int resetCounter = nbCols - 1;
    const unsigned int stopIter = size - (nbCols + 1);
    unsigned int counter = resetCounter, iterSign = offsetIdiff;
    vpColVector diff(3);
    for (unsigned int iter = nbCols; iter < stopIter; ++iter) {
      // Computing the amplitude of the difference
      OutputType futureDiff = 0.;

      if (checkBooleanPatch(p_mask, iter + offsetIdiff, iterSign, resetCounter, nbRows, nbCols)) {
        futureDiff = vpHSV<HSVType, useFullScale>::template mahalanobisDistance<OutputType>(I.bitmap[iter + offsetIdiff], I.bitmap[iter + nbCols +1], diff);
      }
      else {
        diff = I.bitmap[iter + nbCols +1] - I.bitmap[iter + offsetIdiff];
      }

      // Computing the sign of the difference from the sign of the cosine distance
      if (vpColVector::dotProd(diff, diffRowPrev[iterSign]) < 0.) {
        isPrevRowPositive[iterSign] = !isPrevRowPositive[iterSign]; // Changing sign only if the cosine distance is negative
      }

      // Saving the difference vector
      diffRowPrev[iterSign] = diff;

      // The sign of the difference is deduced by the sign of the cosine distance between the successive difference vectors
      if (isPrevRowPositive[iterSign]) {
        Idiff.bitmap[iter + offsetIdiff] = futureDiff;
      }
      else {
        Idiff.bitmap[iter + offsetIdiff] = -futureDiff;
      }

      if (counter) {
        if ((counter != resetCounter)) {
          if (checkBooleanMask(p_mask, iter)) {
            OutputType gradient = 0.;
            for (int i = -1; i <= 1; ++i) {
              // Kind of +/- (I[r + 1][c + i] - I[r][c + 1]) +/- (I[r][c + i] - I[r - 1][c + 1])
              gradient += filter[i + 1] * (Idiff.bitmap[iter + i] + Idiff.bitmap[iter - nbCols + i]);
            }
            GI.bitmap[iter] = gradient;
          }
        }
        --counter;
      }
      else {
        counter = resetCounter;
      }
      if (iterSign < resetCounter) {
        ++iterSign;
      }
      else {
        iterSign = 0;
      }
    }
  }

#ifdef VISP_HAVE_OPENMP
  template <typename HSVType, bool useFullScale, typename OutputType>
  static typename std::enable_if<std::is_arithmetic<OutputType>::value, void>::type gradientFilterXMultithread(
    const vpImage<vpHSV<HSVType, useFullScale>> &I, vpImage<OutputType> &GI, const std::vector<OutputType> &filter,
    const int &nbThread, const vpImage<bool> *p_mask = nullptr)
  {

  }

  template <typename HSVType, bool useFullScale, typename OutputType>
  static typename std::enable_if<std::is_arithmetic<OutputType>::value, void>::type gradientFilterYMultithread(
    const vpImage<vpHSV<HSVType, useFullScale>> &I, vpImage<OutputType> &GI, const std::vector<OutputType> &filter,
    const int &nbThread, const vpImage<bool> *p_mask = nullptr)
  {

  }
#endif
#endif
};
#if defined(__clang__)
#  pragma clang diagnostic pop
#endif
END_VISP_NAMESPACE
#endif

<|MERGE_RESOLUTION|>--- conflicted
+++ resolved
@@ -422,13 +422,14 @@
       errMsg << "Could not find a bin for which " << upperThresholdRatio * 100.f << " percents of the pixels had a gradient lower than the upper threshold.";
       throw(vpException(vpException::fatalError, errMsg.str()));
     }
+
     float upperThresh = std::max<float>(bon, 1.f);
     lowerThresh = lowerThresholdRatio * bon;
     lowerThresh = std::max<float>(lowerThresh, std::numeric_limits<float>::epsilon());
     return upperThresh;
   }
 
-
+#if ((__cplusplus >= 201103L) || (defined(_MSVC_LANG) && (_MSVC_LANG >= 201103L))) // Check if cxx11 or higher
   /**
    * \brief Compute the upper Canny edge filter threshold for a HSV image.
    *
@@ -454,6 +455,7 @@
                                             const unsigned int &gaussianKernelSize = 5,
                                             const OutType &gaussianStdev = 2.f,
                                             const float &lowerThresholdRatio = 0.6f, const float &upperThresholdRatio = 0.8f,
+                                            const vpCannyFilteringAndGradientType &filteringType = CANNY_GBLUR_SOBEL_FILTERING,
                                             const vpImage<bool> *p_mask = nullptr)
   {
     const unsigned int w = I.getWidth();
@@ -477,7 +479,12 @@
       throw(vpException(vpException::fatalError, errMsg.str()));
     }
 
-    vpImage<unsigned char> dI(h, w);
+    int nbThread = 1;
+#ifdef VISP_HAVE_OPENMP
+    nbThread = omp_get_max_threads();
+#endif
+
+    vpImage<OutType> dI(h, w);
     vpImage<OutType> dIx(h, w), dIy(h, w);
     if ((p_dIx != nullptr) && (p_dIy != nullptr)) {
       dIx = *p_dIx;
@@ -486,16 +493,12 @@
     else {
       vpImage<vpHSV<ArithmeticType, useFullScale>> Iblur;
       gaussianBlur(I, Iblur, gaussianKernelSize, gaussianStdev, true, p_mask);
-      int nbThread = 1;
-#ifdef VISP_HAVE_OPENMP
-      nbThread = omp_get_max_threads();
-#endif
-      gradientFilter(Iblur, dIx, dIy, nbThread, p_mask);
+      gradientFilter(Iblur, dIx, dIy, nbThread, p_mask, filteringType);
     }
 
     // Computing the absolute gradient of the image G = |dIx| + |dIy|
-    const float dIMax = 2.f * vpHSV<ArithmeticType, useFullScale>::maxGradValue;
-    const float step = dIMax / 256.;
+    float dIMax = -1.; // dI is the absolute gradient => positive
+    float dIMin = std::numeric_limits<OutType>::max();
     for (unsigned int r = 0; r < h; ++r) {
       for (unsigned int c = 0; c < w; ++c) {
         // We have to compute the value for each pixel if we don't have a mask or for
@@ -506,17 +509,22 @@
           float dx = static_cast<float>(dIx[r][c]);
           float dy = static_cast<float>(dIy[r][c]);
           float gradient = std::abs(dx) + std::abs(dy);
-          float encodedGradient = gradient / step;
-          dI[r][c] = static_cast<unsigned char>(encodedGradient);
+          dIMax = std::max(dIMax, gradient);
+          dIMin = std::min(dIMin, gradient);
+          dI[r][c] = gradient;
         }
       }
     }
 
     // Compute the histogram
-    vpHistogram hist;
+#ifdef VISP_HAVE_THREADS
+    nbThread = std::max(static_cast<int>(std::thread::hardware_concurrency()), 1); // The method can return 0 when it is not able to detect the supported number of threads.
+#endif
+    const unsigned int nbBins = 1024;
+    vpHistogram hist(nbBins);
     hist.setMask(p_mask);
-    const unsigned int nbBins = 256;
-    hist.calculate(dI, nbBins);
+    OutType step = 0.;
+    hist.calculate<OutType>(dI, dIMin, dIMax, step, nbBins, nbThread);
     float totalNbPixels = static_cast<float>(hist.getTotal());
     float accu = 0;
     float t = upperThresholdRatio * totalNbPixels;
@@ -537,11 +545,12 @@
       errMsg << "Could not find a bin for which " << upperThresholdRatio * 100.f << " percents of the pixels had a gradient lower than the upper threshold.";
       throw(vpException(vpException::fatalError, errMsg.str()));
     }
-    float upperThresh = bon * step;
+    float upperThresh = bon *  static_cast<float>(step) + dIMin;
     lowerThresh = lowerThresholdRatio * upperThresh;
     lowerThresh = std::max<float>(lowerThresh, std::numeric_limits<float>::epsilon());
     return upperThresh;
   }
+#endif
 
   /*!
    * Apply a 1x3 derivative filter to an image pixel.
@@ -992,14 +1001,14 @@
     out[2] = coeff * vpColorGetter<2>::get(in);
   }
 
-/**
- * \brief Apply separately a filter to all the channels of a vpRGBa.
- *
- * \tparam FilterType An arithmetic type.
- * \param[in] in The RGBa that is filtered.
- * \param[in] out The result of the filtering, stored in a vector of doubles to limit rounding errors.
- * \param[in] coeff The filter coefficient to apply.
- */
+  /**
+   * \brief Apply separately a filter to all the channels of a vpRGBa.
+   *
+   * \tparam FilterType An arithmetic type.
+   * \param[in] in The RGBa that is filtered.
+   * \param[in] out The result of the filtering, stored in a vector of doubles to limit rounding errors.
+   * \param[in] coeff The filter coefficient to apply.
+   */
   template<class Color, typename FilterType>
   static inline typename std::enable_if<std::is_same<Color, vpRGBa>::value, void>::type
     filterChannel(const Color &in, vpColVector &out, const FilterType &coeff)
@@ -1551,21 +1560,21 @@
   }
 
 #ifndef DOXYGEN_SHOULD_SKIP_THIS
-  /**
-   * \brief Filter along the vertical direction "on the top border" of the image (the height of the border depends on
-   * the filter length).
-   *
-   * \tparam ImageType The type of pixels. In this case, it must be an arithmetic type.
-   * \tparam OutputType The type of pixels in the resulting image. In this case, it must be an arithmetic type.
-   * \tparam FilterType An arithmetic type.
-   * \param[in] I The image that must be filtered.
-   * \param[in] result The pixel resulting from the filtering operation.
-   * \param[in] r The row index.
-   * \param[in] c The column index.
-   * \param[in] filter The coefficients of the filter.
-   * \param[in] size The size of the filter.
-   * \return std::enable_if<std::is_arithmetic<ImageType>::value, void>::type The method is enabled only for arithmetic input type.
-   */
+    /**
+     * \brief Filter along the vertical direction "on the top border" of the image (the height of the border depends on
+     * the filter length).
+     *
+     * \tparam ImageType The type of pixels. In this case, it must be an arithmetic type.
+     * \tparam OutputType The type of pixels in the resulting image. In this case, it must be an arithmetic type.
+     * \tparam FilterType An arithmetic type.
+     * \param[in] I The image that must be filtered.
+     * \param[in] result The pixel resulting from the filtering operation.
+     * \param[in] r The row index.
+     * \param[in] c The column index.
+     * \param[in] filter The coefficients of the filter.
+     * \param[in] size The size of the filter.
+     * \return std::enable_if<std::is_arithmetic<ImageType>::value, void>::type The method is enabled only for arithmetic input type.
+     */
   template<typename ImageType, typename OutputType, typename FilterType>
   static inline typename std::enable_if<std::is_arithmetic<ImageType>::value, void>::type filterYTopBorder(const vpImage<ImageType> &I, OutputType &result, unsigned int r, unsigned int c,
                                               const FilterType *filter, unsigned int size)
@@ -1943,185 +1952,137 @@
     vpImageFilter::getGradX<FilterType, FilterType>(GIy, dIx, gaussianDerivativeKernel, size, p_mask);
   }
 
-<<<<<<< HEAD
-template <typename ArithmeticType, typename FilterType, bool useFullScale>
-static void gradientFilterX(const vpImage<vpHSV<ArithmeticType, useFullScale>> &I, vpImage<FilterType> &GIx, const int &nbThread, const vpImage<bool> *p_mask, const vpImageFilter::vpCannyFilteringAndGradientType &type)
-{
-  const unsigned int nbRows = I.getRows(), nbCols = I.getCols();
-  GIx.resize(nbRows, nbCols, 0.);
-  std::vector<double> filter(3);
-  double scale;
-  std::string name;
-  switch (type) {
-  case vpImageFilter::CANNY_COUNT_FILTERING:
-    // Prewitt case
-    filter = { 1., 1., 1. };
-    scale = 6.;
-    name = "Prewitt";
-    break;
-  case vpImageFilter::CANNY_GBLUR_SOBEL_FILTERING:
-    filter = { 1., 2., 1. };
-    scale = 8.;
-    name = "Sobel";
-    break;
-  case vpImageFilter::CANNY_GBLUR_SCHARR_FILTERING:
-    filter = { 3., 10., 3. };
-    scale = 32.;
-    name = "Scharr";
-    break;
-  default:
-    throw(vpException(vpException::badValue, "Wrong type of filtering"));
-  }
-  // std::cout << "Using " << name << " filter" << std::endl;
-  for (unsigned char i = 0; i < 3; ++i) {
-    filter[i] = filter[i] / scale;
-  }
-
-  auto checkBooleanPatch = [](const vpImage<bool> *p_mask, const unsigned int &r, const unsigned int &c, const unsigned int &h, const unsigned int &w)
-    {
-      if (!p_mask) {
-        return true;
-      }
-      bool hasToCompute = (*p_mask)[r][c];
-
-      if (c < w - 1) { // We do not compute gradient on the last column
-        hasToCompute |= (*p_mask)[r][c + 1];
-        if (r < h - 1) { // We do not compute gradient on the last row
-          hasToCompute |= (*p_mask)[r + 1][c + 1];
-        }
-      }
-
-      if (r < h - 1) { // We do not compute gradient on the last row
-        hasToCompute |= (*p_mask)[r + 1][c];
-      }
-
-      if (r > 1) { // We do not compute gradient on the first row
-        hasToCompute |= (*p_mask)[r - 1][c];
-        if (c < w - 1) { // We do not compute gradient on the last column
-          hasToCompute |= (*p_mask)[r - 1][c + 1];
-        }
-      }
-      return hasToCompute;
-    };
-
-  const unsigned int rStop = nbRows - 1, cStop = nbCols - 1;
-  vpImage<double> Isign(nbRows, nbCols), IabsDiff(nbRows, nbCols);
-  // Computation for I[0][0]
-  if (vpColVector::dotProd((I[0][1] - I[0][0]), I[0][0].toColVector()) < 0.) {
-    Isign[0][0] = -1.;
-  }
-  else {
-    Isign[0][0] = 1.;
-  }
-
-  // Computation for the rest of the first row
-  for (unsigned int c = 1; c < cStop; ++c) {
-    if (vpColVector::dotProd((I[0][c + 1] - I[0][c]), (I[0][c] - I[0][c - 1])) < 0.) {
-      // Inverting sign when cosine distance is negative
-      Isign[0][c] = -1. * Isign[0][c - 1];
-    }
-    else {
-      Isign[0][c] = Isign[0][c - 1];
-    }
-  }
-
-  // Computation of the rest of the image
-  for (unsigned int r = 1; r < rStop; ++r) {
-    // Computation for I[r][0]
-    if (vpColVector::dotProd((I[r][1] - I[r][0]), I[r][0].toColVector()) < 0.) {
-      Isign[r][0] = -1.;
-    }
-    else {
-      Isign[r][0] = 1.;
-    }
-    if (checkBooleanPatch(p_mask, r, 0, nbRows, nbCols)) {
-      IabsDiff[r][0] = vpHSV<ArithmeticType, useFullScale>::template mahalanobisDistance<double>(I[r][0], I[r][1]);
-    }
-
-      // Computation for all the other columns
-    for (unsigned int c = 1; c < cStop; ++c) {
-      // if (checkBooleanPatch(p_mask, r, c, nbRows, nbCols)) {
-      //   // Of the absolute value of the distance
-      //   IabsDiff[r][c] = vpHSV<ArithmeticType, useFullScale>::template mahalanobisDistance<double>(I[r][c], I[r][c + 1]);
-      // }
-      // Of the sign
-      if (vpColVector::dotProd((I[r][c + 1] - I[r][c]), (I[r][c] - I[r][c - 1])) < 0.) {
-        // Inverting sign when cosine distance is negative
-        Isign[r][c] = -1. * Isign[r][c - 1];
-        if (checkBooleanPatch(p_mask, r, c, nbRows, nbCols)) {
-          // Of the absolute value of the distance
-          IabsDiff[r][c] = vpHSV<ArithmeticType, useFullScale>::template mahalanobisDistance<double>(I[r][c], I[r][c + 1]) - vpHSV<ArithmeticType, useFullScale>::template mahalanobisDistance<double>(I[r][c - 1], I[r][c]);
-        }
-      }
-      else {
-        Isign[r][c] = Isign[r][c - 1];
-        if (checkBooleanPatch(p_mask, r, c, nbRows, nbCols)) {
-          // Of the absolute value of the distance
-          IabsDiff[r][c] = vpHSV<ArithmeticType, useFullScale>::template mahalanobisDistance<double>(I[r][c - 1], I[r][c + 1]);
-        }
-      }
-    }
-  }
-
-  bool once = true;
-  for (unsigned int r = 1; r < rStop; ++r) {
-    for (unsigned int c = 1; c < cStop; ++c) {
-      if (checkBooleanMask(p_mask, r, c)) {
-        GIx[r][c] = 0.;
-        for (int dr = -1; dr <= 1; ++dr) {
-          // GIx[r][c] += filter[dr + 1] * (Isign[r + dr][c - 1] * IabsDiff[r + dr][c - 1] + Isign[r + dr][c] * IabsDiff[r + dr][c]);
-          GIx[r][c] += filter[dr + 1] * Isign[r + dr][c] * IabsDiff[r + dr][c];
-        }
-      }
-    }
-  }
-}
-=======
-#if (VISP_CXX_STANDARD >= VISP_CXX_STANDARD_11)
-  template <typename HSVType, bool useFullScale, typename OutputType>
-  static typename std::enable_if<std::is_arithmetic<OutputType>::value, void>::type gradientFilterX(
-    const vpImage<vpHSV<HSVType, useFullScale>> &I, vpImage<OutputType> &GIx,
-    const int nbThread = 1, const vpImage<bool> *p_mask = nullptr, const vpCannyFilteringAndGradientType &type = CANNY_COUNT_FILTERING
-  )
+  template <typename ArithmeticType, typename FilterType, bool useFullScale>
+  static void gradientFilterX(const vpImage<vpHSV<ArithmeticType, useFullScale>> &I, vpImage<FilterType> &GIx, const int &nbThread, const vpImage<bool> *p_mask, const vpImageFilter::vpCannyFilteringAndGradientType &type)
   {
     const unsigned int nbRows = I.getRows(), nbCols = I.getCols();
     GIx.resize(nbRows, nbCols, 0.);
-    std::vector<OutputType> filter(3);
-    OutputType scale;
+    std::vector<double> filter(3);
+    double scale;
+    std::string name;
     switch (type) {
-    case CANNY_COUNT_FILTERING:
+    case vpImageFilter::CANNY_COUNT_FILTERING:
       // Prewitt case
       filter = { 1., 1., 1. };
       scale = 6.;
+      name = "Prewitt";
       break;
-    case CANNY_GBLUR_SOBEL_FILTERING:
+    case vpImageFilter::CANNY_GBLUR_SOBEL_FILTERING:
       filter = { 1., 2., 1. };
       scale = 8.;
+      name = "Sobel";
       break;
-    case CANNY_GBLUR_SCHARR_FILTERING:
+    case vpImageFilter::CANNY_GBLUR_SCHARR_FILTERING:
       filter = { 3., 10., 3. };
       scale = 32.;
+      name = "Scharr";
       break;
     default:
       throw(vpException(vpException::badValue, "Wrong type of filtering"));
     }
-
+    // std::cout << "Using " << name << " filter" << std::endl;
     for (unsigned char i = 0; i < 3; ++i) {
       filter[i] = filter[i] / scale;
     }
-  #ifdef VISP_HAVE_OPENMP
-    if (nbThread == 1) {
-      gradientFilterXMonothread(I, GIx, filter, p_mask);
+
+    auto checkBooleanPatch = [](const vpImage<bool> *p_mask, const unsigned int &r, const unsigned int &c, const unsigned int &h, const unsigned int &w)
+      {
+        if (!p_mask) {
+          return true;
+        }
+        bool hasToCompute = (*p_mask)[r][c];
+
+        if (c < w - 1) { // We do not compute gradient on the last column
+          hasToCompute |= (*p_mask)[r][c + 1];
+          if (r < h - 1) { // We do not compute gradient on the last row
+            hasToCompute |= (*p_mask)[r + 1][c + 1];
+          }
+        }
+
+        if (r < h - 1) { // We do not compute gradient on the last row
+          hasToCompute |= (*p_mask)[r + 1][c];
+        }
+
+        if (r > 1) { // We do not compute gradient on the first row
+          hasToCompute |= (*p_mask)[r - 1][c];
+          if (c < w - 1) { // We do not compute gradient on the last column
+            hasToCompute |= (*p_mask)[r - 1][c + 1];
+          }
+        }
+        return hasToCompute;
+      };
+
+    const unsigned int rStop = nbRows - 1, cStop = nbCols - 1;
+    vpImage<double> Isign(nbRows, nbCols), IabsDiff(nbRows, nbCols);
+    // Computation for I[0][0]
+    if (vpColVector::dotProd((I[0][1] - I[0][0]), I[0][0].toColVector()) < 0.) {
+      Isign[0][0] = -1.;
     }
     else {
-      gradientFilterXMultithread(I, GIx, filter, nbThread, p_mask);
-    }
-  #else
-    gradientFilterXMonothread(I, GIx, filter, p_mask);
-  #endif
-  }
-#endif
->>>>>>> 890729de
+      Isign[0][0] = 1.;
+    }
+
+    // Computation for the rest of the first row
+    for (unsigned int c = 1; c < cStop; ++c) {
+      if (vpColVector::dotProd((I[0][c + 1] - I[0][c]), (I[0][c] - I[0][c - 1])) < 0.) {
+        // Inverting sign when cosine distance is negative
+        Isign[0][c] = -1. * Isign[0][c - 1];
+      }
+      else {
+        Isign[0][c] = Isign[0][c - 1];
+      }
+    }
+
+    // Computation of the rest of the image
+    for (unsigned int r = 1; r < rStop; ++r) {
+      // Computation for I[r][0]
+      if (vpColVector::dotProd((I[r][1] - I[r][0]), I[r][0].toColVector()) < 0.) {
+        Isign[r][0] = -1.;
+      }
+      else {
+        Isign[r][0] = 1.;
+      }
+      if (checkBooleanPatch(p_mask, r, 0, nbRows, nbCols)) {
+        IabsDiff[r][0] = vpHSV<ArithmeticType, useFullScale>::template mahalanobisDistance<double>(I[r][0], I[r][1]);
+      }
+
+        // Computation for all the other columns
+      for (unsigned int c = 1; c < cStop; ++c) {
+        // if (checkBooleanPatch(p_mask, r, c, nbRows, nbCols)) {
+        //   // Of the absolute value of the distance
+        //   IabsDiff[r][c] = vpHSV<ArithmeticType, useFullScale>::template mahalanobisDistance<double>(I[r][c], I[r][c + 1]);
+        // }
+        // Of the sign
+        if (vpColVector::dotProd((I[r][c + 1] - I[r][c]), (I[r][c] - I[r][c - 1])) < 0.) {
+          // Inverting sign when cosine distance is negative
+          Isign[r][c] = -1. * Isign[r][c - 1];
+          if (checkBooleanPatch(p_mask, r, c, nbRows, nbCols)) {
+            // Of the absolute value of the distance
+            IabsDiff[r][c] = vpHSV<ArithmeticType, useFullScale>::template mahalanobisDistance<double>(I[r][c], I[r][c + 1]) - vpHSV<ArithmeticType, useFullScale>::template mahalanobisDistance<double>(I[r][c - 1], I[r][c]);
+          }
+        }
+        else {
+          Isign[r][c] = Isign[r][c - 1];
+          if (checkBooleanPatch(p_mask, r, c, nbRows, nbCols)) {
+            // Of the absolute value of the distance
+            IabsDiff[r][c] = vpHSV<ArithmeticType, useFullScale>::template mahalanobisDistance<double>(I[r][c - 1], I[r][c + 1]);
+          }
+        }
+      }
+    }
+
+    for (unsigned int r = 1; r < rStop; ++r) {
+      for (unsigned int c = 1; c < cStop; ++c) {
+        if (checkBooleanMask(p_mask, r, c)) {
+          GIx[r][c] = 0.;
+          for (int dr = -1; dr <= 1; ++dr) {
+            // GIx[r][c] += filter[dr + 1] * (Isign[r + dr][c - 1] * IabsDiff[r + dr][c - 1] + Isign[r + dr][c] * IabsDiff[r + dr][c]);
+            GIx[r][c] += filter[dr + 1] * Isign[r + dr][c] * IabsDiff[r + dr][c];
+          }
+        }
+      }
+    }
+  }
 
   // Gradient along Y
   template <typename FilterType>
@@ -2224,138 +2185,23 @@
   }
 
 #if (VISP_CXX_STANDARD >= VISP_CXX_STANDARD_11)
-<<<<<<< HEAD
-template <typename ArithmeticType, typename FilterType, bool useFullScale>
-static void gradientFilterY(const vpImage<vpHSV<ArithmeticType, useFullScale>> &I, vpImage<FilterType> &GIy, const int &nbThread, const vpImage<bool> *p_mask, const vpImageFilter::vpCannyFilteringAndGradientType &type)
-{
-  const unsigned int nbRows = I.getRows(), nbCols = I.getCols();
-  std::vector<double> filter(3);
-  double scale;
-  switch (type) {
-  case vpImageFilter::CANNY_COUNT_FILTERING:
-    // Prewitt case
-    filter = { 1., 1., 1. };
-    scale = 6.;
-    break;
-  case vpImageFilter::CANNY_GBLUR_SOBEL_FILTERING:
-    filter = { 1., 2., 1. };
-    scale = 8.;
-    break;
-  case vpImageFilter::CANNY_GBLUR_SCHARR_FILTERING:
-    filter = { 3., 10., 3. };
-    scale = 32.;
-    break;
-  default:
-    throw(vpException(vpException::badValue, "Wrong type of filtering"));
-  }
-  for (unsigned char i = 0; i < 3; ++i) {
-    filter[i] = filter[i] / scale;
-  }
-
-  const unsigned int rStop = nbRows - 1, cStop = nbCols - 1;
-  vpImage<double> Isign(nbRows, nbCols), IabsDiff(nbRows, nbCols);
-
-  auto checkBooleanPatch = [](const vpImage<bool> *p_mask, const unsigned int &r, const unsigned int &c, const unsigned int &h, const unsigned int &w)
-    {
-      if (!p_mask) {
-        return true;
-      }
-
-      bool hasToCompute = (*p_mask)[r][c];
-      if (c < w - 1) { // We do not compute gradient on the last column
-        hasToCompute |= (*p_mask)[r][c + 1];
-        if (r < h - 1) { // We do not compute gradient on the last row
-          hasToCompute |= (*p_mask)[r + 1][c + 1];
-        }
-      }
-
-      if (r < h - 1) { // We do not compute gradient on the last row
-        hasToCompute |= (*p_mask)[r + 1][c];
-      }
-
-      if (c > 1) { // We do not compute gradient on the first column
-        hasToCompute |= (*p_mask)[r][c - 1];
-        if (r < h - 1) { // We do not compute gradient on the last row
-          hasToCompute |= (*p_mask)[r + 1][c - 1];
-        }
-      }
-      return hasToCompute;
-    };
-
-  // Computation for the first row
-  for (unsigned int c = 0; c < nbCols; ++c) {
-    if (checkBooleanPatch(p_mask, 0, c, nbRows, nbCols)) {
-      IabsDiff[0][c] = vpHSV<ArithmeticType, useFullScale>::template mahalanobisDistance<double>(I[0][c], I[1][c]);
-    }
-    if (vpColVector::dotProd((I[1][c] - I[0][c]), I[0][c].toColVector()) < 0.) {
-      // Inverting sign when cosine distance is negative
-      Isign[0][c] = -1.;
-    }
-    else {
-      Isign[0][c] = 1.;
-    }
-  }
-
-  // Computation for the rest of the image of d and sign
-  for (unsigned int r = 1; r < rStop; ++r) {
-    for (unsigned int c = 0; c < nbCols; ++c) {
-      // Of the absolute value of the distance
-      // if (checkBooleanPatch(p_mask, r, c, nbRows, nbCols)) {
-      //   IabsDiff[r][c] = vpHSV<ArithmeticType, useFullScale>::template mahalanobisDistance<double>(I[r][c], I[r + 1][c]);
-      // }
-      // Of the sign
-      if (vpColVector::dotProd((I[r +1][c] - I[r][c]), (I[r][c] - I[r - 1][c])) < 0.) {
-        // Inverting sign when cosine distance is negative
-        Isign[r][c] = -1. * Isign[r - 1][c];
-        // Of the absolute value of the distance
-        if (checkBooleanPatch(p_mask, r, c, nbRows, nbCols)) {
-          IabsDiff[r][c] = vpHSV<ArithmeticType, useFullScale>::template mahalanobisDistance<double>(I[r][c], I[r + 1][c]) - vpHSV<ArithmeticType, useFullScale>::template mahalanobisDistance<double>(I[r - 1][c], I[r][c]);
-        }
-      }
-      else {
-        Isign[r][c] = Isign[r - 1][c];
-        if (checkBooleanPatch(p_mask, r, c, nbRows, nbCols)) {
-          IabsDiff[r][c] = vpHSV<ArithmeticType, useFullScale>::template mahalanobisDistance<double>(I[r - 1][c], I[r + 1][c]);
-        }
-      }
-    }
-  }
-
-  // Computation of the gradient
-  for (unsigned int r = 1; r < rStop; ++r) {
-    for (unsigned int c = 1; c < cStop; ++c) {
-      if (checkBooleanMask(p_mask, r, c)) {
-        GIy[r][c] = 0.;
-        for (int dc = -1; dc <= 1; ++dc) {
-          // GIy[r][c] += filter[dc + 1] * (Isign[r - 1][c + dc] * IabsDiff[r - 1][c + dc] + Isign[r][c + dc] * IabsDiff[r][c + dc]);
-          GIy[r][c] += filter[dc + 1] * Isign[r][c + dc] * IabsDiff[r][c + dc];
-        }
-      }
-    }
-  }
-}
-=======
-  template <typename HSVType, bool useFullScale, typename OutputType>
-  static typename std::enable_if<std::is_arithmetic<OutputType>::value, void>::type gradientFilterY(
-  const vpImage<vpHSV<HSVType, useFullScale>> &I, vpImage<OutputType> &GIy,
-  const int nbThread = 1, const vpImage<bool> *p_mask = nullptr, const vpCannyFilteringAndGradientType &type = CANNY_COUNT_FILTERING
-  )
+  template <typename ArithmeticType, typename FilterType, bool useFullScale>
+  static void gradientFilterY(const vpImage<vpHSV<ArithmeticType, useFullScale>> &I, vpImage<FilterType> &GIy, const int &nbThread, const vpImage<bool> *p_mask, const vpImageFilter::vpCannyFilteringAndGradientType &type)
   {
     const unsigned int nbRows = I.getRows(), nbCols = I.getCols();
-    GIy.resize(nbRows, nbCols, 0.);
-    std::vector<OutputType> filter(3);
-    OutputType scale;
+    std::vector<double> filter(3);
+    double scale;
     switch (type) {
-    case CANNY_COUNT_FILTERING:
+    case vpImageFilter::CANNY_COUNT_FILTERING:
       // Prewitt case
       filter = { 1., 1., 1. };
       scale = 6.;
       break;
-    case CANNY_GBLUR_SOBEL_FILTERING:
+    case vpImageFilter::CANNY_GBLUR_SOBEL_FILTERING:
       filter = { 1., 2., 1. };
       scale = 8.;
       break;
-    case CANNY_GBLUR_SCHARR_FILTERING:
+    case vpImageFilter::CANNY_GBLUR_SCHARR_FILTERING:
       filter = { 3., 10., 3. };
       scale = 32.;
       break;
@@ -2365,32 +2211,90 @@
     for (unsigned char i = 0; i < 3; ++i) {
       filter[i] = filter[i] / scale;
     }
-  #ifdef VISP_HAVE_OPENMP
-    if (nbThread == 1) {
-      gradientFilterYMonothread(I, GIy, filter, p_mask);
-    }
-    else {
-      gradientFilterYMultithread(I, GIy, filter, nbThread, p_mask);
-    }
-  #else
-    gradientFilterYMonothread(I, GIy, filter, p_mask);
-  #endif
-  }
-
-  template <typename HSVType, bool useFullScale, typename OutputType>
-  static typename std::enable_if<std::is_arithmetic<OutputType>::value, void>::type gradientFilter(
-    const vpImage<vpHSV<HSVType, useFullScale>> &I, vpImage<OutputType> &GIx, vpImage<OutputType> &GIy,
-    const int nbThread = 1, const vpImage<bool> *p_mask = nullptr, const vpCannyFilteringAndGradientType &type = CANNY_COUNT_FILTERING
-  )
-  {
-    const unsigned int nbRows = I.getRows(), nbCols = I.getCols();
-    GIx.resize(nbRows, nbCols, 0.);
-    GIy.resize(nbRows, nbCols, 0.);
-    gradientFilterX(I, GIx, nbThread, p_mask, type);
-    gradientFilterY(I, GIy, nbThread, p_mask, type);
-  }
-#endif
->>>>>>> 890729de
+
+    const unsigned int rStop = nbRows - 1, cStop = nbCols - 1;
+    vpImage<double> Isign(nbRows, nbCols), IabsDiff(nbRows, nbCols);
+
+    auto checkBooleanPatch = [](const vpImage<bool> *p_mask, const unsigned int &r, const unsigned int &c, const unsigned int &h, const unsigned int &w)
+      {
+        if (!p_mask) {
+          return true;
+        }
+
+        bool hasToCompute = (*p_mask)[r][c];
+        if (c < w - 1) { // We do not compute gradient on the last column
+          hasToCompute |= (*p_mask)[r][c + 1];
+          if (r < h - 1) { // We do not compute gradient on the last row
+            hasToCompute |= (*p_mask)[r + 1][c + 1];
+          }
+        }
+
+        if (r < h - 1) { // We do not compute gradient on the last row
+          hasToCompute |= (*p_mask)[r + 1][c];
+        }
+
+        if (c > 1) { // We do not compute gradient on the first column
+          hasToCompute |= (*p_mask)[r][c - 1];
+          if (r < h - 1) { // We do not compute gradient on the last row
+            hasToCompute |= (*p_mask)[r + 1][c - 1];
+          }
+        }
+        return hasToCompute;
+      };
+
+    // Computation for the first row
+    for (unsigned int c = 0; c < nbCols; ++c) {
+      if (checkBooleanPatch(p_mask, 0, c, nbRows, nbCols)) {
+        IabsDiff[0][c] = vpHSV<ArithmeticType, useFullScale>::template mahalanobisDistance<double>(I[0][c], I[1][c]);
+      }
+      if (vpColVector::dotProd((I[1][c] - I[0][c]), I[0][c].toColVector()) < 0.) {
+        // Inverting sign when cosine distance is negative
+        Isign[0][c] = -1.;
+      }
+      else {
+        Isign[0][c] = 1.;
+      }
+    }
+
+    // Computation for the rest of the image of d and sign
+    for (unsigned int r = 1; r < rStop; ++r) {
+      for (unsigned int c = 0; c < nbCols; ++c) {
+        // Of the absolute value of the distance
+        // if (checkBooleanPatch(p_mask, r, c, nbRows, nbCols)) {
+        //   IabsDiff[r][c] = vpHSV<ArithmeticType, useFullScale>::template mahalanobisDistance<double>(I[r][c], I[r + 1][c]);
+        // }
+        // Of the sign
+        if (vpColVector::dotProd((I[r +1][c] - I[r][c]), (I[r][c] - I[r - 1][c])) < 0.) {
+          // Inverting sign when cosine distance is negative
+          Isign[r][c] = -1. * Isign[r - 1][c];
+          // Of the absolute value of the distance
+          if (checkBooleanPatch(p_mask, r, c, nbRows, nbCols)) {
+            IabsDiff[r][c] = vpHSV<ArithmeticType, useFullScale>::template mahalanobisDistance<double>(I[r][c], I[r + 1][c]) - vpHSV<ArithmeticType, useFullScale>::template mahalanobisDistance<double>(I[r - 1][c], I[r][c]);
+          }
+        }
+        else {
+          Isign[r][c] = Isign[r - 1][c];
+          if (checkBooleanPatch(p_mask, r, c, nbRows, nbCols)) {
+            IabsDiff[r][c] = vpHSV<ArithmeticType, useFullScale>::template mahalanobisDistance<double>(I[r - 1][c], I[r + 1][c]);
+          }
+        }
+      }
+    }
+
+    // Computation of the gradient
+    for (unsigned int r = 1; r < rStop; ++r) {
+      for (unsigned int c = 1; c < cStop; ++c) {
+        if (checkBooleanMask(p_mask, r, c)) {
+          GIy[r][c] = 0.;
+          for (int dc = -1; dc <= 1; ++dc) {
+            // GIy[r][c] += filter[dc + 1] * (Isign[r - 1][c + dc] * IabsDiff[r - 1][c + dc] + Isign[r][c + dc] * IabsDiff[r][c + dc]);
+            GIy[r][c] += filter[dc + 1] * Isign[r][c + dc] * IabsDiff[r][c + dc];
+          }
+        }
+      }
+    }
+  }
+#endif
 
   /*!
     Get Scharr kernel for X-direction.
@@ -2547,6 +2451,16 @@
   static std::vector<float> median(const vpImage<vpRGBa> &Isrc);
 #endif
 
+  template <typename ArithmeticType, typename FilterType, bool useFullScale>
+  static void gradientFilter(const vpImage<vpHSV<ArithmeticType, useFullScale>> &I, vpImage<FilterType> &GIx, vpImage<FilterType> &GIy, const int &nbThread = -1, const vpImage<bool> *p_mask = nullptr, const vpImageFilter::vpCannyFilteringAndGradientType &type = CANNY_GBLUR_SCHARR_FILTERING)
+  {
+    const unsigned int nbRows = I.getRows(), nbCols = I.getCols();
+    GIx.resize(nbRows, nbCols, 0.);
+    GIy.resize(nbRows, nbCols, 0.);
+    gradientFilterX(I, GIx, nbThread, p_mask, type);
+    gradientFilterY(I, GIy, nbThread, p_mask, type);
+  }
+
 private:
   /**
    * \brief Resize the image \b I to the desired size and, if \b p_mask is different from nullptr, initialize
@@ -2965,4 +2879,3 @@
 #endif
 END_VISP_NAMESPACE
 #endif
-
