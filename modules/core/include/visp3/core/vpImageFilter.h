--- conflicted
+++ resolved
@@ -67,13 +67,10 @@
 #  pragma clang diagnostic ignored "-Wdocumentation"
 #endif
 
-<<<<<<< HEAD
 #ifdef VISP_HAVE_OPENMP
 #include <omp.h>
 #endif
 
-=======
->>>>>>> ba71bb58
 BEGIN_VISP_NAMESPACE
 /*!
  * \class vpImageFilter
@@ -2203,21 +2200,12 @@
   }
 
   /*!
-<<<<<<< HEAD
   * Get Sobel kernel for X-direction.
   * \tparam FilterType: Either float, to accelerate the computation time, or double, to have greater precision.
   * \param filter : Pointer to a double array already allocated.
   * \param size : Kernel size computed as: kernel_size = size*2 + 1 (max size is 20).
   * \return Scaling factor to normalize the Sobel kernel.
   */
-=======
-   * Get Sobel kernel for X-direction.
-   * \tparam FilterType : Either float, to accelerate the computation time, or double, to have greater precision.
-   * \param filter : Pointer to a double array already allocated.
-   * \param size : Kernel size computed as: kernel_size = size*2 + 1 (max size is 20).
-   * \return Scaling factor to normalize the Sobel kernel.
-   */
->>>>>>> ba71bb58
   template <typename FilterType>
   inline static FilterType getSobelKernelX(FilterType *filter, unsigned int size)
   {
@@ -2392,7 +2380,6 @@
   }
 #endif
 
-<<<<<<< HEAD
 #if (VISP_CXX_STANDARD >= VISP_CXX_STANDARD_11)
   template <typename HSVType, bool useFullScale, typename OutputType>
   static typename std::enable_if<std::is_arithmetic<OutputType>::value, void>::type initGradientFilterDifferenceImage(
@@ -2725,15 +2712,10 @@
   }
 #endif
 #endif
-=======
-#if defined(__clang__)
-#  pragma clang diagnostic pop
-#endif
-
->>>>>>> ba71bb58
 };
 #if defined(__clang__)
 #  pragma clang diagnostic pop
 #endif
 END_VISP_NAMESPACE
 #endif
+
