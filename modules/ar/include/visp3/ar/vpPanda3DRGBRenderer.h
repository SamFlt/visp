--- conflicted
+++ resolved
@@ -98,15 +98,10 @@
 
 
 protected:
-<<<<<<< HEAD
 
-
-  void setupScene() vp_override;
-  void setupRenderTarget() vp_override;
-=======
   void setupScene() VP_OVERRIDE;
   void setupRenderTarget() VP_OVERRIDE;
->>>>>>> 1e7e8e66
+
   virtual std::string makeFragmentShader(bool hasTexture, bool specular);
 
 private:
