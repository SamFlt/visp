--- conflicted
+++ resolved
@@ -257,10 +257,6 @@
   return pandaPos;
 }
 
-<<<<<<< HEAD
-
-=======
->>>>>>> 82830971
 void vpPanda3DBaseRenderer::printStructure()
 {
   m_renderRoot.ls();
