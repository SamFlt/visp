/****************************************************************************
 *
 * ViSP, open source Visual Servoing Platform software.
 * Copyright (C) 2005 - 2019 by Inria. All rights reserved.
 *
 * This software is free software; you can redistribute it and/or modify
 * it under the terms of the GNU General Public License as published by
 * the Free Software Foundation; either version 2 of the License, or
 * (at your option) any later version.
 * See the file LICENSE.txt at the root directory of this source
 * distribution for additional information about the GNU GPL.
 *
 * For using ViSP with software that can not be combined with the GNU
 * GPL, please contact Inria about acquiring a ViSP Professional
 * Edition License.
 *
 * See http://visp.inria.fr for more information.
 *
 * This software was developed at:
 * Inria Rennes - Bretagne Atlantique
 * Campus Universitaire de Beaulieu
 * 35042 Rennes Cedex
 * France
 *
 * If you have questions regarding the use of this file, please contact
 * Inria at visp@inria.fr
 *
 * This file is provided AS IS with NO WARRANTY OF ANY KIND, INCLUDING THE
 * WARRANTY OF DESIGN, MERCHANTABILITY AND FITNESS FOR A PARTICULAR PURPOSE.
 *
 * Description:
 * Base class for April Tag detection.
 *
 *****************************************************************************/
#include <visp3/core/vpConfig.h>

#ifdef VISP_HAVE_APRILTAG
#include <map>

#include <apriltag.h>
#include <common/homography.h>
#include <tag16h5.h>
#include <tag25h7.h>
#include <tag25h9.h>
#include <tag36h10.h>
#include <tag36h11.h>
#include <tagCircle21h7.h>
#include <tagStandard41h12.h>
#include <apriltag_pose.h>
#include <visp3/detection/vpDetectorAprilTag.h>
#if defined(VISP_HAVE_APRILTAG_BIG_FAMILY)
#include <tagCircle49h12.h>
#include <tagCustom48h12.h>
#include <tagStandard41h12.h>
#include <tagStandard52h13.h>
#endif

#include <visp3/core/vpDisplay.h>
#include <visp3/core/vpPixelMeterConversion.h>
#include <visp3/core/vpPoint.h>
#include <visp3/vision/vpPose.h>

#ifndef DOXYGEN_SHOULD_SKIP_THIS
class vpDetectorAprilTag::Impl
{
public:
  Impl(const vpAprilTagFamily &tagFamily, const vpPoseEstimationMethod &method)
    : m_poseEstimationMethod(method), m_tagsId(), m_tagFamily(tagFamily),
      m_td(NULL), m_tf(NULL), m_detections(NULL), m_zAlignedWithCameraFrame(false)
  {
    switch (m_tagFamily) {
    case TAG_36h11:
      m_tf = tag36h11_create();
      break;

    case TAG_36h10:
      m_tf = tag36h10_create();
      break;

    case TAG_36ARTOOLKIT:
      break;

    case TAG_25h9:
      m_tf = tag25h9_create();
      break;

    case TAG_25h7:
      m_tf = tag25h7_create();
      break;

    case TAG_16h5:
      m_tf = tag16h5_create();
      break;

    case TAG_CIRCLE21h7:
      m_tf = tagCircle21h7_create();
      break;

    case TAG_CIRCLE49h12:
#if defined(VISP_HAVE_APRILTAG_BIG_FAMILY)
      m_tf = tagCircle49h12_create();
#endif
      break;

    case TAG_CUSTOM48h12:
#if defined(VISP_HAVE_APRILTAG_BIG_FAMILY)
      m_tf = tagCustom48h12_create();
#endif
      break;

    case TAG_STANDARD52h13:
#if defined(VISP_HAVE_APRILTAG_BIG_FAMILY)
      m_tf = tagStandard52h13_create();
#endif
      break;

    case TAG_STANDARD41h12:
#if defined(VISP_HAVE_APRILTAG_BIG_FAMILY)
      m_tf = tagStandard41h12_create();
#endif
      break;

    default:
      throw vpException(vpException::fatalError, "Unknow Tag family!");
    }

    if (m_tagFamily != TAG_36ARTOOLKIT && m_tf) {
      m_td = apriltag_detector_create();
      apriltag_detector_add_family(m_td, m_tf);
    }

    m_mapOfCorrespondingPoseMethods[DEMENTHON_VIRTUAL_VS] = vpPose::DEMENTHON;
    m_mapOfCorrespondingPoseMethods[LAGRANGE_VIRTUAL_VS] = vpPose::LAGRANGE;
  }

  Impl(const Impl &o)
    : m_poseEstimationMethod(o.m_poseEstimationMethod), m_tagsId(o.m_tagsId), m_tagFamily(o.m_tagFamily),
      m_td(NULL), m_tf(NULL), m_detections(NULL), m_zAlignedWithCameraFrame(o.m_zAlignedWithCameraFrame)
  {
    switch (m_tagFamily) {
    case TAG_36h11:
      m_tf = tag36h11_create();
      break;

    case TAG_36h10:
      m_tf = tag36h10_create();
      break;

    case TAG_36ARTOOLKIT:
      break;

    case TAG_25h9:
      m_tf = tag25h9_create();
      break;

    case TAG_25h7:
      m_tf = tag25h7_create();
      break;

    case TAG_16h5:
      m_tf = tag16h5_create();
      break;

    case TAG_CIRCLE21h7:
      m_tf = tagCircle21h7_create();
      break;

    case TAG_CIRCLE49h12:
#if defined(VISP_HAVE_APRILTAG_BIG_FAMILY)
      m_tf = tagCircle49h12_create();
#endif
      break;

    case TAG_CUSTOM48h12:
#if defined(VISP_HAVE_APRILTAG_BIG_FAMILY)
      m_tf = tagCustom48h12_create();
#endif
      break;

    case TAG_STANDARD52h13:
#if defined(VISP_HAVE_APRILTAG_BIG_FAMILY)
      m_tf = tagStandard52h13_create();
#endif
      break;

    case TAG_STANDARD41h12:
#if defined(VISP_HAVE_APRILTAG_BIG_FAMILY)
      m_tf = tagStandard41h12_create();
#endif
      break;

    default:
      throw vpException(vpException::fatalError, "Unknow Tag family!");
    }

    if (m_tagFamily != TAG_36ARTOOLKIT && m_tf) {
      m_td = apriltag_detector_create();
      apriltag_detector_add_family(m_td, m_tf);
    }

    m_mapOfCorrespondingPoseMethods[DEMENTHON_VIRTUAL_VS] = vpPose::DEMENTHON;
    m_mapOfCorrespondingPoseMethods[LAGRANGE_VIRTUAL_VS] = vpPose::LAGRANGE;

    if (o.m_detections != NULL) {
      m_detections = apriltag_detections_copy(o.m_detections);
    }
  }

  ~Impl()
  {
    if (m_td) {
      apriltag_detector_destroy(m_td);
    }

    if (m_tf) {
      switch (m_tagFamily) {
      case TAG_36h11:
        tag36h11_destroy(m_tf);
        break;

      case TAG_36h10:
        tag36h10_destroy(m_tf);
        break;

      case TAG_36ARTOOLKIT:
        break;

      case TAG_25h9:
        tag25h9_destroy(m_tf);
        break;

      case TAG_25h7:
        tag25h7_destroy(m_tf);
        break;

      case TAG_16h5:
        tag16h5_destroy(m_tf);
        break;

      case TAG_CIRCLE21h7:
        tagCircle21h7_destroy(m_tf);
        break;

      case TAG_CIRCLE49h12:
  #if defined(VISP_HAVE_APRILTAG_BIG_FAMILY)
        tagCustom48h12_destroy(m_tf);
  #endif
        break;

      case TAG_CUSTOM48h12:
  #if defined(VISP_HAVE_APRILTAG_BIG_FAMILY)
        tagCustom48h12_destroy(m_tf);
  #endif
        break;

      case TAG_STANDARD52h13:
  #if defined(VISP_HAVE_APRILTAG_BIG_FAMILY)
        tagStandard52h13_destroy(m_tf);
  #endif
        break;

      case TAG_STANDARD41h12:
  #if defined(VISP_HAVE_APRILTAG_BIG_FAMILY)
        tagStandard41h12_destroy(m_tf);
  #endif
        break;

      default:
        break;
      }
    }

    if (m_detections) {
      apriltag_detections_destroy(m_detections);
      m_detections = NULL;
    }
  }

  void convertHomogeneousMatrix(const apriltag_pose_t &pose, vpHomogeneousMatrix &cMo) {
    for (unsigned int i = 0; i < 3; i++) {
      for (unsigned int j = 0; j < 3; j++) {
        cMo[i][j] = MATD_EL(pose.R, i, j);
      }
      cMo[i][3] = MATD_EL(pose.t, i, 0);
    }
  }

  bool detect(const vpImage<unsigned char> &I, double tagSize, const vpCameraParameters &cam,
              std::vector<std::vector<vpImagePoint> > &polygons,
              std::vector<std::string> &messages, bool displayTag, const vpColor color,
              unsigned int thickness, std::vector<vpHomogeneousMatrix> *cMo_vec,
              std::vector<vpHomogeneousMatrix> *cMo_vec2, std::vector<double> *projErrors,
              std::vector<double> *projErrors2)
  {
    if (m_tagFamily == TAG_36ARTOOLKIT) {
      //TAG_36ARTOOLKIT is not available anymore
      std::cerr << "TAG_36ARTOOLKIT detector is not available anymore." << std::endl;
      return false;
    }
#if !defined(VISP_HAVE_APRILTAG_BIG_FAMILY)
    if (m_tagFamily == TAG_CIRCLE49h12 || m_tagFamily == TAG_CUSTOM48h12 || m_tagFamily == TAG_STANDARD41h12 || m_tagFamily == TAG_STANDARD52h13) {
      std::cerr << "TAG_CIRCLE49h12, TAG_CUSTOM48h12, TAG_STANDARD41h12 and TAG_STANDARD52h13 are disabled." << std::endl;
      return false;
    }
#endif

    const bool computePose = (cMo_vec != NULL);

    image_u8_t im = {/*.width =*/(int32_t)I.getWidth(),
                     /*.height =*/(int32_t)I.getHeight(),
                     /*.stride =*/(int32_t)I.getWidth(),
                     /*.buf =*/I.bitmap};

    if (m_detections) {
      apriltag_detections_destroy(m_detections);
      m_detections = NULL;
    }

    m_detections = apriltag_detector_detect(m_td, &im);
    int nb_detections = zarray_size(m_detections);
    bool detected = nb_detections > 0;

    polygons.resize(static_cast<size_t>(nb_detections));
    messages.resize(static_cast<size_t>(nb_detections));
    m_tagsId.resize(static_cast<size_t>(nb_detections));

    for (int i = 0; i < zarray_size(m_detections); i++) {
      apriltag_detection_t *det;
      zarray_get(m_detections, i, &det);

      std::vector<vpImagePoint> polygon;
      for (int j = 0; j < 4; j++) {
        polygon.push_back(vpImagePoint(det->p[j][1], det->p[j][0]));
      }
      polygons[static_cast<size_t>(i)] = polygon;
      std::stringstream ss;
      ss << m_tagFamily << " id: " << det->id;
      messages[static_cast<size_t>(i)] = ss.str();
      m_tagsId[static_cast<size_t>(i)] = det->id;

      if (displayTag) {
        vpColor Ox = (color == vpColor::none) ? vpColor::red : color;
        vpColor Oy = (color == vpColor::none) ? vpColor::green : color;
        vpColor Ox2 = (color == vpColor::none) ? vpColor::yellow : color;
        vpColor Oy2 = (color == vpColor::none) ? vpColor::blue : color;

        vpDisplay::displayLine(I, (int)det->p[0][1], (int)det->p[0][0], (int)det->p[1][1], (int)det->p[1][0],
                               Ox, thickness);
        vpDisplay::displayLine(I, (int)det->p[0][1], (int)det->p[0][0], (int)det->p[3][1], (int)det->p[3][0],
                               Oy, thickness);
        vpDisplay::displayLine(I, (int)det->p[1][1], (int)det->p[1][0], (int)det->p[2][1], (int)det->p[2][0],
                               Ox2, thickness);
        vpDisplay::displayLine(I, (int)det->p[2][1], (int)det->p[2][0], (int)det->p[3][1], (int)det->p[3][0],
                               Oy2, thickness);
      }

      if (computePose) {
        vpHomogeneousMatrix cMo, cMo2;
        double err1, err2;
        if (getPose(static_cast<size_t>(i), tagSize, cam, cMo, cMo_vec2 ? &cMo2 : NULL,
                    projErrors ? &err1 : NULL, projErrors2 ? &err2 : NULL)) {
          cMo_vec->push_back(cMo);
          if (cMo_vec2) {
            cMo_vec2->push_back(cMo2);
          }
          if (projErrors) {
            projErrors->push_back(err1);
          }
          if (projErrors2) {
            projErrors2->push_back(err2);
          }
        }
        // else case should never happen
      }
    }

    return detected;
  }

  bool getPose(size_t tagIndex, double tagSize, const vpCameraParameters &cam, vpHomogeneousMatrix &cMo, vpHomogeneousMatrix *cMo2,
               double *projErrors, double *projErrors2) {
    if (m_detections == NULL) {
      throw(vpException(vpException::fatalError, "Cannot get tag index=%d pose: detection empty", tagIndex));
    }
    if (m_tagFamily == TAG_36ARTOOLKIT) {
      //TAG_36ARTOOLKIT is not available anymore
      std::cerr << "TAG_36ARTOOLKIT detector is not available anymore." << std::endl;
      return  false;
    }
#if !defined(VISP_HAVE_APRILTAG_BIG_FAMILY)
    if (m_tagFamily == TAG_CIRCLE49h12 || m_tagFamily == TAG_CUSTOM48h12 || m_tagFamily == TAG_STANDARD41h12 || m_tagFamily == TAG_STANDARD52h13) {
      std::cerr << "TAG_CIRCLE49h12, TAG_CUSTOM48h12, TAG_STANDARD41h12 and TAG_STANDARD52h13 are disabled." << std::endl;
      return false;
    }
#endif

    apriltag_detection_t *det;
    zarray_get(m_detections, static_cast<int>(tagIndex), &det);

    int nb_detections = zarray_size(m_detections);
    if (tagIndex >= (size_t)nb_detections) {
      return false;
    }

    //In AprilTag3, estimate_pose_for_tag_homography() and estimate_tag_pose() have been added.
    //They use a tag frame aligned with the camera frame
    //Before the release of AprilTag3, convention used was to define the z-axis of the tag going upward.
    //To keep compatibility, we maintain the same convention than before and there is setZAlignedWithCameraAxis().
    //Under the hood, we use aligned frames everywhere and transform the pose according to the option.

    vpHomogeneousMatrix cMo_homography_ortho_iter;
    if (m_poseEstimationMethod == HOMOGRAPHY_ORTHOGONAL_ITERATION ||
        m_poseEstimationMethod == BEST_RESIDUAL_VIRTUAL_VS) {
      double fx = cam.get_px(), fy = cam.get_py();
      double cx = cam.get_u0(), cy = cam.get_v0();

      apriltag_detection_info_t info;
      info.det = det;
      info.tagsize = tagSize;
      info.fx = fx;
      info.fy = fy;
      info.cx = cx;
      info.cy = cy;

      //projErrors and projErrors2 will be override later
      getPoseWithOrthogonalMethod(info, cMo, cMo2, projErrors, projErrors2);
      cMo_homography_ortho_iter = cMo;
    }

    vpHomogeneousMatrix cMo_homography;
    if (m_poseEstimationMethod == HOMOGRAPHY || m_poseEstimationMethod == HOMOGRAPHY_VIRTUAL_VS ||
        m_poseEstimationMethod == BEST_RESIDUAL_VIRTUAL_VS) {
      double fx = cam.get_px(), fy = cam.get_py();
      double cx = cam.get_u0(), cy = cam.get_v0();

      apriltag_detection_info_t info;
      info.det = det;
      info.tagsize = tagSize;
      info.fx = fx;
      info.fy = fy;
      info.cx = cx;
      info.cy = cy;

      apriltag_pose_t pose;
      estimate_pose_for_tag_homography(&info, &pose);
      convertHomogeneousMatrix(pose, cMo);

      matd_destroy(pose.R);
      matd_destroy(pose.t);

      cMo_homography = cMo;
    }

    // Add marker object points
    vpPose pose;
    vpPoint pt;

    vpImagePoint imPt;
    double x = 0.0, y = 0.0;
    std::vector<vpPoint> pts(4);
    pt.setWorldCoordinates(-tagSize / 2.0, tagSize / 2.0, 0.0);
    imPt.set_uv(det->p[0][0], det->p[0][1]);
    vpPixelMeterConversion::convertPoint(cam, imPt, x, y);
    pt.set_x(x);
    pt.set_y(y);
    pts[0] = pt;

    pt.setWorldCoordinates(tagSize / 2.0, tagSize / 2.0, 0.0);
    imPt.set_uv(det->p[1][0], det->p[1][1]);
    vpPixelMeterConversion::convertPoint(cam, imPt, x, y);
    pt.set_x(x);
    pt.set_y(y);
    pts[1] = pt;

    pt.setWorldCoordinates(tagSize / 2.0, -tagSize / 2.0, 0.0);
    imPt.set_uv(det->p[2][0], det->p[2][1]);
    vpPixelMeterConversion::convertPoint(cam, imPt, x, y);
    pt.set_x(x);
    pt.set_y(y);
    pts[2] = pt;

    pt.setWorldCoordinates(-tagSize / 2.0, -tagSize / 2.0, 0.0);
    imPt.set_uv(det->p[3][0], det->p[3][1]);
    vpPixelMeterConversion::convertPoint(cam, imPt, x, y);
    pt.set_x(x);
    pt.set_y(y);
    pts[3] = pt;

    pose.addPoints(pts);

    if (m_poseEstimationMethod != HOMOGRAPHY && m_poseEstimationMethod != HOMOGRAPHY_VIRTUAL_VS &&
        m_poseEstimationMethod != HOMOGRAPHY_ORTHOGONAL_ITERATION) {
      if (m_poseEstimationMethod == BEST_RESIDUAL_VIRTUAL_VS) {
        vpHomogeneousMatrix cMo_dementhon, cMo_lagrange;

        double residual_dementhon = std::numeric_limits<double>::max(),
               residual_lagrange = std::numeric_limits<double>::max();
        double residual_homography = pose.computeResidual(cMo_homography);
        double residual_homography_ortho_iter = pose.computeResidual(cMo_homography_ortho_iter);

        if (pose.computePose(vpPose::DEMENTHON, cMo_dementhon)) {
          residual_dementhon = pose.computeResidual(cMo_dementhon);
        }

        if (pose.computePose(vpPose::LAGRANGE, cMo_lagrange)) {
          residual_lagrange = pose.computeResidual(cMo_lagrange);
        }

        std::vector<double> residuals;
        residuals.push_back(residual_dementhon);
        residuals.push_back(residual_lagrange);
        residuals.push_back(residual_homography);
        residuals.push_back(residual_homography_ortho_iter);
        std::vector<vpHomogeneousMatrix> poses;
        poses.push_back(cMo_dementhon);
        poses.push_back(cMo_lagrange);
        poses.push_back(cMo_homography);
        poses.push_back(cMo_homography_ortho_iter);

        std::ptrdiff_t minIndex = std::min_element(residuals.begin(), residuals.end()) - residuals.begin();
        cMo = *(poses.begin() + minIndex);
      } else {
        pose.computePose(m_mapOfCorrespondingPoseMethods[m_poseEstimationMethod], cMo);
      }
    }

    if (m_poseEstimationMethod != HOMOGRAPHY &&
        m_poseEstimationMethod != HOMOGRAPHY_ORTHOGONAL_ITERATION) {
      // Compute final pose using VVS
      pose.computePose(vpPose::VIRTUAL_VS, cMo);
    }

    //Only with HOMOGRAPHY_ORTHOGONAL_ITERATION we can directly get two solutions
    if (m_poseEstimationMethod != HOMOGRAPHY_ORTHOGONAL_ITERATION) {
      if (cMo2) {
        double scale = tagSize/2.0;
        double data_p0[] = {-scale, scale, 0};
        double data_p1[] = {scale, scale, 0};
        double data_p2[] = {scale, -scale, 0};
        double data_p3[] = {-scale, -scale, 0};
        matd_t* p[4] = {matd_create_data(3, 1, data_p0),
                        matd_create_data(3, 1, data_p1),
                        matd_create_data(3, 1, data_p2),
                        matd_create_data(3, 1, data_p3)};
        matd_t* v[4];
        for (int i = 0; i < 4; i++) {
          double data_v[] = {(det->p[i][0] - cam.get_u0())/cam.get_px(), (det->p[i][1] - cam.get_v0())/cam.get_py(), 1};
          v[i] = matd_create_data(3, 1, data_v);
        }

        apriltag_pose_t solution1, solution2;
        const int nIters = 50;
        solution1.R = matd_create_data(3, 3, cMo.getRotationMatrix().data);
        solution1.t = matd_create_data(3, 1, cMo.getTranslationVector().data);

        double err2;
        get_second_solution(v, p, &solution1, &solution2, nIters, &err2);

        for (int i = 0; i < 4; i++) {
          matd_destroy(p[i]);
          matd_destroy(v[i]);
        }

        if (solution2.R) {
          convertHomogeneousMatrix(solution2, *cMo2);

          matd_destroy(solution2.R);
          matd_destroy(solution2.t);
        }

        matd_destroy(solution1.R);
        matd_destroy(solution1.t);
      }
    }

    //Compute projection error with vpPose::computeResidual() for consistency
    if (projErrors) {
      *projErrors = pose.computeResidual(cMo);
    }
    if (projErrors2 && cMo2) {
      *projErrors2 = pose.computeResidual(*cMo2);
    }

    if (!m_zAlignedWithCameraFrame) {
      vpHomogeneousMatrix oMo;
      // Apply a rotation of 180deg around x axis
      oMo[0][0] = 1; oMo[0][1] =  0; oMo[0][2] = 0;
      oMo[1][0] = 0; oMo[1][1] = -1; oMo[1][2] = 0;
      oMo[2][0] = 0; oMo[2][1] =  0; oMo[2][2] = -1;
      cMo = cMo*oMo;
      if (cMo2) {
        *cMo2 = *cMo2*oMo;
      }
    }

    return true;
  }

  void getPoseWithOrthogonalMethod(apriltag_detection_info_t &info, vpHomogeneousMatrix &cMo1, vpHomogeneousMatrix *cMo2,
                                   double *err1, double *err2) {
    apriltag_pose_t pose1, pose2;
    double err_1, err_2;
    estimate_tag_pose_orthogonal_iteration(&info, &err_1, &pose1, &err_2, &pose2, 50);
    if (err_1 <= err_2) {
      convertHomogeneousMatrix(pose1, cMo1);
      if (cMo2) {
        if (pose2.R) {
          convertHomogeneousMatrix(pose2, *cMo2);
        } else {
          *cMo2 = cMo1;
        }
      }
    } else {
      convertHomogeneousMatrix(pose2, cMo1);
      if (cMo2) {
        convertHomogeneousMatrix(pose1, *cMo2);
      }
    }

    matd_destroy(pose1.R);
    matd_destroy(pose1.t);
    if (pose2.R) {
      matd_destroy(pose2.t);
    }
    matd_destroy(pose2.R);

    if (err1)
      *err1 = err_1;
    if (err2)
      *err2 = err_2;
  }

<<<<<<< HEAD
  bool getZAlignedWithCameraAxis() { return m_zAlignedWithCameraFrame; }

=======
>>>>>>> 010e6e92
  bool getAprilTagDecodeSharpening(double &decodeSharpening) const {
    if (m_td) {
      decodeSharpening = m_td->decode_sharpening;
      return true;
    }
    return false;
  }

  bool getNbThreads(int &nThreads) const {
    if (m_td) {
      nThreads = m_td->nthreads;
      return true;
    }
    return false;
  }

  bool getQuadDecimate(float &quadDecimate) const {
    if (m_td) {
      quadDecimate = m_td->quad_decimate;
      return true;
    }
    return false;
  }
<<<<<<< HEAD

  bool getQuadSigma(float &quadSigma) const {
    if (m_td) {
      quadSigma = m_td->quad_sigma;
      return true;
    }
    return false;
  }

  bool getRefineEdges(bool &refineEdges) const {
    if (m_td) {
      refineEdges = m_td->refine_edges;
      return true;
    }
    return false;
  }

  bool getZAlignedWithCameraAxis() const {
    return m_zAlignedWithCameraFrame;
  }

  std::vector<int> getTagsId() const { return m_tagsId; }

=======

  bool getQuadSigma(float &quadSigma) const {
    if (m_td) {
      quadSigma = m_td->quad_sigma;
      return true;
    }
    return false;
  }

  bool getRefineEdges(bool &refineEdges) const {
    if (m_td) {
      refineEdges = m_td->refine_edges;
      return true;
    }
    return false;
  }

  bool getZAlignedWithCameraAxis() const {
    return m_zAlignedWithCameraFrame;
  }

  std::vector<int> getTagsId() const { return m_tagsId; }

>>>>>>> 010e6e92
  void setAprilTagDecodeSharpening(double decodeSharpening) {
    if (m_td) {
      m_td->decode_sharpening = decodeSharpening;
    }
  }

  void setNbThreads(int nThreads) {
    if (m_td) {
      m_td->nthreads = nThreads;
    }
  }

  void setQuadDecimate(float quadDecimate) {
    if (m_td) {
      m_td->quad_decimate = quadDecimate;
    }
  }

  void setQuadSigma(float quadSigma) {
    if (m_td) {
      m_td->quad_sigma = quadSigma;
    }
  }

  void setRefineDecode(bool) { }

  void setRefineEdges(bool refineEdges) {
    if (m_td) {
      m_td->refine_edges = refineEdges ? 1 : 0;
    }
  }

  void setRefinePose(bool) { }

  void setPoseEstimationMethod(const vpPoseEstimationMethod &method) { m_poseEstimationMethod = method; }

  void setZAlignedWithCameraAxis(bool zAlignedWithCameraFrame) { m_zAlignedWithCameraFrame = zAlignedWithCameraFrame; }

protected:
  std::map<vpPoseEstimationMethod, vpPose::vpPoseMethodType> m_mapOfCorrespondingPoseMethods;
  vpPoseEstimationMethod m_poseEstimationMethod;
  std::vector<int> m_tagsId;
  vpAprilTagFamily m_tagFamily;
  apriltag_detector_t *m_td;
  apriltag_family_t *m_tf;
  zarray_t *m_detections;
  bool m_zAlignedWithCameraFrame;
};
#endif // DOXYGEN_SHOULD_SKIP_THIS

vpDetectorAprilTag::vpDetectorAprilTag(const vpAprilTagFamily &tagFamily,
                                       const vpPoseEstimationMethod &poseEstimationMethod)
  : m_displayTag(false), m_displayTagColor(vpColor::none), m_displayTagThickness(2),
    m_poseEstimationMethod(poseEstimationMethod), m_tagFamily(tagFamily), m_defaultCam(),
    m_impl(new Impl(tagFamily, poseEstimationMethod))
{
}

vpDetectorAprilTag::vpDetectorAprilTag(const vpDetectorAprilTag &o)
  : vpDetectorBase (o),
    m_displayTag(false), m_displayTagColor(vpColor::none), m_displayTagThickness(2),
    m_poseEstimationMethod(o.m_poseEstimationMethod), m_tagFamily(o.m_tagFamily), m_defaultCam(),
    m_impl(new Impl(*o.m_impl))
{
}

vpDetectorAprilTag &vpDetectorAprilTag::operator=(vpDetectorAprilTag o)
{
  swap(*this, o);
  return *this;
}

vpDetectorAprilTag::~vpDetectorAprilTag() { delete m_impl; }

/*!
  Detect AprilTag tags in the image. Return true if at least one tag is
  detected, false otherwise.

  \param I : Input image.
  \return true if at least one tag is detected.
*/
bool vpDetectorAprilTag::detect(const vpImage<unsigned char> &I)
{
  m_message.clear();
  m_polygon.clear();
  m_nb_objects = 0;

  std::vector<vpHomogeneousMatrix> cMo_vec;
  const double tagSize = 1.0;
  bool detected = m_impl->detect(I, tagSize, m_defaultCam, m_polygon, m_message, m_displayTag,
                                 m_displayTagColor, m_displayTagThickness,
                                 NULL, NULL, NULL, NULL);
  m_nb_objects = m_message.size();

  return detected;
}

/*!
  Detect AprilTag tags in the image and compute the corresponding tag poses considering that all the tags have
  the same size.

  If tags with different sizes have to be considered, you may use getPose().

  \param[in] I : Input image.
  \param[in] tagSize : Tag size in meter corresponding to the external width of the pattern.
  \param[in] cam : Camera intrinsic parameters.
  \param[out] cMo_vec : List of tag poses.
  \param[out] cMo_vec2 : Optional second list of tag poses, since there are 2 solutions for planar pose estimation.
  \param[out] projErrors : Optional (sum of squared) projection errors in the normalized camera frame.
  \param[out] projErrors2 : Optional (sum of squared) projection errors for the 2nd solution in the normalized camera frame.
  \return true if at least one tag is detected.

  \sa getPose()
*/
bool vpDetectorAprilTag::detect(const vpImage<unsigned char> &I, double tagSize, const vpCameraParameters &cam,
                                std::vector<vpHomogeneousMatrix> &cMo_vec, std::vector<vpHomogeneousMatrix> *cMo_vec2,
                                std::vector<double> *projErrors, std::vector<double> *projErrors2)
{
  m_message.clear();
  m_polygon.clear();
  m_nb_objects = 0;

  bool detected = m_impl->detect(I, tagSize, cam, m_polygon, m_message, m_displayTag,
                                 m_displayTagColor, m_displayTagThickness,
                                 &cMo_vec, cMo_vec2, projErrors, projErrors2);
  m_nb_objects = m_message.size();

  return detected;
}

/*!
  Get the pose of a tag depending on its size and camera parameters.
  This function is useful to get the pose of tags with different sizes, while
  detect(const vpImage<unsigned char> &, const double, const vpCameraParameters &, std::vector<vpHomogeneousMatrix> &)
  considers that all the tags have the same size.

  \param[in] tagIndex : Index of the tag. Value should be in range [0, nb tags-1] with nb_tags = getNbObjects().
  Note that this index doesn't correspond to the tag id.
  \param[in] tagSize : Tag size in meter corresponding to the external width of the pattern.
  \param[in] cam : Camera intrinsic parameters.
  \param[out] cMo : Pose of the tag.
  \param[out] cMo2 : Optional second pose of the tag.
  \param[out] projError : Optional (sum of squared) projection errors in the normalized camera frame.
  \param[out] projError2 : Optional (sum of squared) projection errors for the 2nd solution in the normalized camera frame.
  \return true if success, false otherwise.

  The following code shows how to use this function:
  \code
  vpCameraParameters cam;
  vpDetectorAprilTag detector(vpDetectorAprilTag::TAG_36h11);
  detector.detect(I);
  for (size_t i = 0; i < detector.getNbObjects(); i++) {
    vpHomogeneousMatrix cMo;
    double tagSize = 0.1;
    detector.getPose(i, tagSize, cam, cMo);
  }
  \endcode

  \sa detect(const vpImage<unsigned char> &, double, const vpCameraParameters &, std::vector<vpHomogeneousMatrix> *,
             std::vector<vpHomogeneousMatrix> *, std::vector<double> *, std::vector<double> *)
 */
bool vpDetectorAprilTag::getPose(size_t tagIndex, double tagSize, const vpCameraParameters &cam,
                                 vpHomogeneousMatrix &cMo, vpHomogeneousMatrix *cMo2,
                                 double *projError, double *projError2)
{
  return m_impl->getPose(tagIndex, tagSize, cam, cMo, cMo2, projError, projError2);
<<<<<<< HEAD
}

/*!
  Return a vector that contains for each tag id the corresponding tag 3D corners coordinates in the tag frame.

  \param tagsId : A vector containing the id of each tag that is detected. It's size corresponds
  to the number of tags that are detected. This vector is returned by getTagsId().

  \param tagsSize : a map that contains as first element a tag id and as second elements its 3D size in meter.
  When first element of this map is -1, the second element corresponds to the default tag size.
  \code
  std::map<int, double> tagsSize;
  tagsSize[-1] = 0.05; // Default tag size in meter, used when detected tag id is not in this map
  tagsSize[10] = 0.1;  // All tags with id 10 are 0.1 meter large
  tagsSize[20] = 0.2;  // All tags with id 20 are 0.2 meter large
  \endcode

  \sa getTagsCorners(), getTagsId()
 */
std::vector<std::vector<vpPoint> > vpDetectorAprilTag::getTagsPoints3D(const std::vector<int>& tagsId,
                                                                       const std::map<int, double>& tagsSize) const
{
  std::vector<std::vector<vpPoint> > tagsPoints3D;

  double default_size = -1;
  {
    std::map<int, double>::const_iterator it = tagsSize.find(-1);
    if (it != tagsSize.end()) {
      default_size = tagsSize.begin()->second; // Default size
    }
  }
  for (size_t i = 0; i < tagsId.size(); i++) {
    std::map<int, double>::const_iterator it = tagsSize.find(tagsId[i]);
    double tagSize;
    if (it == tagsSize.end()) {
      if (default_size < 0) { // no default size found
        throw(vpException(vpException::fatalError, "Tag with id %d has no 3D size or there is no default 3D size defined", tagsId[i]));
      }
      tagSize = default_size; // Default size
    }
    else {
      tagSize = it->second;
    }
    std::vector<vpPoint> points3D(4);
    if (m_impl->getZAlignedWithCameraAxis()) {
      points3D[0] = vpPoint(-tagSize/2,  tagSize/2, 0);
      points3D[1] = vpPoint( tagSize/2,  tagSize/2, 0);
      points3D[2] = vpPoint( tagSize/2, -tagSize/2, 0);
      points3D[3] = vpPoint(-tagSize/2, -tagSize/2, 0);
    }
    else {
      points3D[0] = vpPoint(-tagSize/2, -tagSize/2, 0);
      points3D[1] = vpPoint( tagSize/2, -tagSize/2, 0);
      points3D[2] = vpPoint( tagSize/2,  tagSize/2, 0);
      points3D[3] = vpPoint(-tagSize/2,  tagSize/2, 0);
    }
    tagsPoints3D.push_back(points3D);
  }

  return tagsPoints3D;
}

/*!
  Return the corners coordinates for the detected tags.

  \sa getTagsId(), getTagsPoints3D()
*/
std::vector<std::vector<vpImagePoint> > vpDetectorAprilTag::getTagsCorners() const
{
  return m_polygon;
}

/*!
  Return the decoded Apriltag id for each detection.

  \sa getTagsCorners(), getTagsPoints3D()
*/
std::vector<int> vpDetectorAprilTag::getTagsId() const
{
  return m_impl->getTagsId();
}

void vpDetectorAprilTag::setAprilTagDecodeSharpening(double decodeSharpening)
{
  return m_impl->setAprilTagDecodeSharpening(decodeSharpening);
}

void vpDetectorAprilTag::setAprilTagFamily(const vpAprilTagFamily &tagFamily)
{
=======
}

/*!
  Return the corners coordinates for the detected tags.
*/
std::vector<std::vector<vpImagePoint> > vpDetectorAprilTag::getTagsCorners() const
{
  return m_polygon;
}

/*!
  Return the decoded Apriltag id for each detection.
*/
std::vector<int> vpDetectorAprilTag::getTagsId() const
{
  return m_impl->getTagsId();
}

void vpDetectorAprilTag::setAprilTagDecodeSharpening(double decodeSharpening)
{
  return m_impl->setAprilTagDecodeSharpening(decodeSharpening);
}

void vpDetectorAprilTag::setAprilTagFamily(const vpAprilTagFamily &tagFamily)
{
>>>>>>> 010e6e92
  //back-up settings
  double decodeSharpening = 0.25;
  m_impl->getAprilTagDecodeSharpening(decodeSharpening);
  int nThreads = 1;
  m_impl->getNbThreads(nThreads);
  float quadDecimate = 1;
  m_impl->getQuadDecimate(quadDecimate);
  float quadSigma = 0;
  m_impl->getQuadSigma(quadSigma);
  bool refineEdges = true;
  m_impl->getRefineEdges(refineEdges);
  bool zAxis = m_impl->getZAlignedWithCameraAxis();

  delete m_impl;
  m_impl = new Impl(tagFamily, m_poseEstimationMethod);
  m_impl->setAprilTagDecodeSharpening(decodeSharpening);
  m_impl->setNbThreads(nThreads);
  m_impl->setQuadDecimate(quadDecimate);
  m_impl->setQuadSigma(quadSigma);
  m_impl->setRefineEdges(refineEdges);
  m_impl->setZAlignedWithCameraAxis(zAxis);
}

/*!
  Set the number of threads for April Tag detection (default is 1).

  \param nThreads : Number of thread.
*/
void vpDetectorAprilTag::setAprilTagNbThreads(int nThreads)
{
  if (nThreads > 0) {
    m_impl->setNbThreads(nThreads);
  }
}

/*!
  Set the method to use to compute the pose, \see vpPoseEstimationMethod

  \param poseEstimationMethod : The method to used.
*/
void vpDetectorAprilTag::setAprilTagPoseEstimationMethod(const vpPoseEstimationMethod &poseEstimationMethod)
{
  m_poseEstimationMethod = poseEstimationMethod;
  m_impl->setPoseEstimationMethod(poseEstimationMethod);
}

/*!
  From the AprilTag code:
  <blockquote>
  detection of quads can be done on a lower-resolution image,
  improving speed at a cost of pose accuracy and a slight
  decrease in detection rate. Decoding the binary payload is
  still done at full resolution.
  </blockquote>
  Default is 1.0, increase this value to reduce the computation time.

  \param quadDecimate : Value for quad_decimate.
*/
void vpDetectorAprilTag::setAprilTagQuadDecimate(float quadDecimate)
{
  m_impl->setQuadDecimate(quadDecimate);
}

/*!
  From the AprilTag code:
  <blockquote>
  What Gaussian blur should be applied to the segmented image
  (used for quad detection?)  Parameter is the standard deviation
  in pixels.  Very noisy images benefit from non-zero values
  (e.g. 0.8).
  </blockquote>
  Default is 0.0.

  \param quadSigma : Value for quad_sigma.
*/
void vpDetectorAprilTag::setAprilTagQuadSigma(float quadSigma)
{
  m_impl->setQuadSigma(quadSigma);
}

#if defined(VISP_BUILD_DEPRECATED_FUNCTIONS)
/*!
  Deprecated parameter from AprilTag 2 version.
*/
vp_deprecated void vpDetectorAprilTag::setAprilTagRefineDecode(bool refineDecode) {
  m_impl->setRefineDecode(refineDecode);
}
#endif

/*!
  From the AprilTag code:
  <blockquote>
  When non-zero, the edges of the each quad are adjusted to "snap
  to" strong gradients nearby. This is useful when decimation is
  employed, as it can increase the quality of the initial quad
  estimate substantially. Generally recommended to be on (1).
  Very computationally inexpensive. Option is ignored if
  quad_decimate = 1.
  </blockquote>
  Default is 1.

  \param refineEdges : If true, set refine_edges to 1.
*/
void vpDetectorAprilTag::setAprilTagRefineEdges(bool refineEdges)
{
  m_impl->setRefineEdges(refineEdges);
}

#if defined(VISP_BUILD_DEPRECATED_FUNCTIONS)
/*!
  Deprecated parameter from AprilTag 2 version.
*/
vp_deprecated void vpDetectorAprilTag::setAprilTagRefinePose(bool refinePose)
{
  m_impl->setRefinePose(refinePose);
}
#endif

void swap(vpDetectorAprilTag &o1, vpDetectorAprilTag &o2)
{
  using std::swap;

  swap(o1.m_impl, o2.m_impl);
}

/*!
 * Modify the resulting tag pose returned by getPose() in order to get
 * a pose where z-axis is aligned when the camera plane is parallel to the tag.
 * \param zAlignedWithCameraFrame : Flag to get a pose where z-axis is aligned with the camera frame.
 */
void vpDetectorAprilTag::setZAlignedWithCameraAxis(bool zAlignedWithCameraFrame)
{
  m_impl->setZAlignedWithCameraAxis(zAlignedWithCameraFrame);
}

#elif !defined(VISP_BUILD_SHARED_LIBS)
// Work arround to avoid warning: libvisp_core.a(vpDetectorAprilTag.cpp.o) has
// no symbols
void dummy_vpDetectorAprilTag() {}
#endif<|MERGE_RESOLUTION|>--- conflicted
+++ resolved
@@ -630,11 +630,8 @@
       *err2 = err_2;
   }
 
-<<<<<<< HEAD
   bool getZAlignedWithCameraAxis() { return m_zAlignedWithCameraFrame; }
 
-=======
->>>>>>> 010e6e92
   bool getAprilTagDecodeSharpening(double &decodeSharpening) const {
     if (m_td) {
       decodeSharpening = m_td->decode_sharpening;
@@ -658,8 +655,7 @@
     }
     return false;
   }
-<<<<<<< HEAD
-
+  
   bool getQuadSigma(float &quadSigma) const {
     if (m_td) {
       quadSigma = m_td->quad_sigma;
@@ -682,31 +678,6 @@
 
   std::vector<int> getTagsId() const { return m_tagsId; }
 
-=======
-
-  bool getQuadSigma(float &quadSigma) const {
-    if (m_td) {
-      quadSigma = m_td->quad_sigma;
-      return true;
-    }
-    return false;
-  }
-
-  bool getRefineEdges(bool &refineEdges) const {
-    if (m_td) {
-      refineEdges = m_td->refine_edges;
-      return true;
-    }
-    return false;
-  }
-
-  bool getZAlignedWithCameraAxis() const {
-    return m_zAlignedWithCameraFrame;
-  }
-
-  std::vector<int> getTagsId() const { return m_tagsId; }
-
->>>>>>> 010e6e92
   void setAprilTagDecodeSharpening(double decodeSharpening) {
     if (m_td) {
       m_td->decode_sharpening = decodeSharpening;
@@ -873,7 +844,6 @@
                                  double *projError, double *projError2)
 {
   return m_impl->getPose(tagIndex, tagSize, cam, cMo, cMo2, projError, projError2);
-<<<<<<< HEAD
 }
 
 /*!
@@ -963,33 +933,6 @@
 
 void vpDetectorAprilTag::setAprilTagFamily(const vpAprilTagFamily &tagFamily)
 {
-=======
-}
-
-/*!
-  Return the corners coordinates for the detected tags.
-*/
-std::vector<std::vector<vpImagePoint> > vpDetectorAprilTag::getTagsCorners() const
-{
-  return m_polygon;
-}
-
-/*!
-  Return the decoded Apriltag id for each detection.
-*/
-std::vector<int> vpDetectorAprilTag::getTagsId() const
-{
-  return m_impl->getTagsId();
-}
-
-void vpDetectorAprilTag::setAprilTagDecodeSharpening(double decodeSharpening)
-{
-  return m_impl->setAprilTagDecodeSharpening(decodeSharpening);
-}
-
-void vpDetectorAprilTag::setAprilTagFamily(const vpAprilTagFamily &tagFamily)
-{
->>>>>>> 010e6e92
   //back-up settings
   double decodeSharpening = 0.25;
   m_impl->getAprilTagDecodeSharpening(decodeSharpening);
