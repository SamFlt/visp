/*
 * ViSP, open source Visual Servoing Platform software.
 * Copyright (C) 2005 - 2023 by Inria. All rights reserved.
 *
 * This software is free software; you can redistribute it and/or modify
 * it under the terms of the GNU General Public License as published by
 * the Free Software Foundation; either version 2 of the License, or
 * (at your option) any later version.
 * See the file LICENSE.txt at the root directory of this source
 * distribution for additional information about the GNU GPL.
 *
 * For using ViSP with software that can not be combined with the GNU
 * GPL, please contact Inria about acquiring a ViSP Professional
 * Edition License.
 *
 * See https://visp.inria.fr for more information.
 *
 * This software was developed at:
 * Inria Rennes - Bretagne Atlantique
 * Campus Universitaire de Beaulieu
 * 35042 Rennes Cedex
 * France
 *
 * If you have questions regarding the use of this file, please contact
 * Inria at visp@inria.fr
 *
 * This file is provided AS IS with NO WARRANTY OF ANY KIND, INCLUDING THE
 * WARRANTY OF DESIGN, MERCHANTABILITY AND FITNESS FOR A PARTICULAR PURPOSE.
 */

#ifndef _vpCircleHoughTransform_h_
#define _vpCircleHoughTransform_h_

 // System includes
#include <utility>
#include <vector>

// ViSP includes
#include <visp3/core/vpConfig.h>
#include <visp3/core/vpCannyEdgeDetection.h>
#include <visp3/core/vpImage.h>
#include <visp3/core/vpImageCircle.h>
#include <visp3/core/vpImageDraw.h>
#include <visp3/core/vpImageFilter.h>
#include <visp3/core/vpImagePoint.h>
#include <visp3/core/vpMatrix.h>
#include <visp3/core/vpRect.h>

#if (VISP_CXX_STANDARD >= VISP_CXX_STANDARD_11)

// 3rd parties inclue
#ifdef VISP_HAVE_NLOHMANN_JSON
#include <nlohmann/json.hpp>
//! json namespace shortcut
using json = nlohmann::json;
#endif

/**
 * \ingroup group_hough_transform
 * \brief Class that permits to detect 2D circles in a image using
 * the gradient-based Circle Hough transform.
 * Please find more information on the algorithm
 * [here](https://theailearner.com/tag/hough-gradient-method-opencv/)
 *
 */
class VISP_EXPORT vpCircleHoughTransform
{
public:
  /**
   * \brief Class that gather the algorithm parameters.
   */
  class vpCircleHoughTransformParameters
  {
  private:
    // // Filtering + gradient operators to use
    vpImageFilter::vpCannyFilteringAndGradientType m_filteringAndGradientType; /*!< Permits to choose the filtering +
                                                                                    gradient operators to use.*/

    // // Gaussian smoothing attributes
    int m_gaussianKernelSize; /*!< Size of the Gaussian filter kernel used to smooth the input image.
                                   Must be an odd number.*/
    float m_gaussianStdev;   /*!< Standard deviation of the Gaussian filter.*/

    // // Gradient computation attributes
    int m_gradientFilterKernelSize; /*!< Size of the Sobel or Scharr kernels used to compute the gradients. Must be an odd number.*/

    // // Edge detection attributes
    float m_lowerCannyThresh; /*!< The lower threshold for the Canny operator. Values lower than this value are rejected.
                               A negative value makes the algorithm compute the lower threshold automatically.*/
    float m_upperCannyThresh; /*!< The upper threshold for the Canny operator. Only values greater than this value are marked as an edge.
                               A negative value makes the algorithm compute the upper and lower thresholds automatically.*/
    int m_edgeMapFilteringNbIter; /*!< Number of iterations of 8-neighbor connectivity filtering to apply to the edge map*/
    vpImageFilter::vpCannyBackendType m_cannyBackendType; /*!< Permits to choose the backend used to compute the edge map.*/
    float m_lowerCannyThreshRatio; /*!< The ratio of the upper threshold the lower threshold must be equal to.
                                        It is used only if the user asks to compute the Canny thresholds.*/
    float m_upperCannyThreshRatio; /*!< The ratio of pixels whose absolute gradient Gabs is lower or equal to define
                                        the upper threshold. It is used only if the user asks to compute the Canny thresholds.*/

    // // Center candidates computation attributes
    std::pair<int, int> m_centerXlimits; /*!< Minimum and maximum position on the horizontal axis of the center of the circle we want to detect.*/
    std::pair<int, int> m_centerYlimits; /*!< Minimum and maximum position on the vertical axis of the center of the circle we want to detect.*/
    float m_minRadius; /*!< Minimum radius of the circles we want to detect.*/
    float m_maxRadius; /*!< Maximum radius of the circles we want to detect.*/
    int m_dilatationNbIter; /*!< Number of times dilatation is performed to detect the maximum number of votes for the center candidates.*/
    int m_averagingWindowSize; /*!< Size of the averaging window around the maximum number of votes to compute the
                                    center candidate such as it is the barycenter of the window. Must be odd.*/
    float m_centerMinThresh;  /*!< Minimum number of votes a point must exceed to be considered as center candidate.*/

    // // Circle candidates computation attributes
    float m_circleProbaThresh;  /*!< Probability threshold in order to keep a circle candidate.*/
    float m_circlePerfectness; /*!< The scalar product radius RC_ij . gradient(Ep_j) >=  m_circlePerfectness * || RC_ij || * || gradient(Ep_j) || to add a vote for the radius RC_ij. */

    // // Circle candidates merging attributes
    float m_centerMinDist; /*!< Maximum distance between two circle candidates centers to consider merging them.*/
    float m_mergingRadiusDiffThresh; /*!< Maximum radius difference between two circle candidates to consider merging them.*/

    friend class vpCircleHoughTransform;
  public:
    /**
     * \brief Construct a new vpCircleHoughTransformParameters object with default parameters.
     */
    vpCircleHoughTransformParameters()
      : m_filteringAndGradientType(vpImageFilter::CANNY_GBLUR_SOBEL_FILTERING)
      , m_gaussianKernelSize(5)
      , m_gaussianStdev(1.f)
      , m_gradientFilterKernelSize(3)
      , m_lowerCannyThresh(-1.f)
      , m_upperCannyThresh(-1.f)
      , m_edgeMapFilteringNbIter(1)
      , m_cannyBackendType(vpImageFilter::CANNY_OPENCV_BACKEND)
      , m_lowerCannyThreshRatio(0.6f)
      , m_upperCannyThreshRatio(0.8f)
      , m_centerXlimits(std::pair<int, int>(std::numeric_limits<int>::min(), std::numeric_limits<int>::max()))
      , m_centerYlimits(std::pair<int, int>(std::numeric_limits<int>::min(), std::numeric_limits<int>::max()))
      , m_minRadius(0.f)
      , m_maxRadius(1000.f)
      , m_dilatationNbIter(1)
      , m_averagingWindowSize(5)
      , m_centerMinThresh(50.f)
      , m_circleProbaThresh(0.9f)
      , m_circlePerfectness(0.9f)
      , m_centerMinDist(15.f)
      , m_mergingRadiusDiffThresh(1.5f * m_centerMinDist)
    {

    }

    /**
     * \brief Construct a new vpCircleHoughTransformParameters object.
     *
     * \param[in] gaussianKernelSize Size of the Gaussian filter kernel used to smooth the input image. Must be an odd number.
     * \param[in] gaussianStdev Standard deviation of the Gaussian filter.
     * \param[in] gradientFilterKernelSize Size of the Sobel or Scharr kernels used to compute the gradients. Must be an odd number.
     * \param[in] lowerCannyThresh The lower threshold for the Canny operator. Values lower than this value are rejected.
                          A negative value makes the algorithm compute this threshold and the lower one automatically.
     * \param[in] upperCannyThresh The upper threshold for the Canny operator. Only values greater than this value are marked as an edge.
                          A negative value makes the algorithm compute this threshold and the lower one automatically.
     * \param[in] edgeMapFilterNbIter Number of 8-neighbor connectivity filtering iterations to apply to the edge map.
     * \param[in] centerXlimits Minimum and maximum position on the horizontal axis of the center of the circle we want to detect.
     * \param[in] centerYlimits Minimum and maximum position on the vertical axis of the center of the circle we want to detect.
     * \param[in] minRadius Minimum radius of the circles we want to detect.
     * \param[in] maxRadius Maximum radius of the circles we want to detect.
     * \param[in] dilatationNbIter Number of times dilatation is performed to detect the maximum number of votes for the center candidates
     * \param[in] centerThresh Minimum number of votes a point must exceed to be considered as center candidate.
     * \param[in] circleProbabilityThresh Probability threshold in order to keep a circle candidate.
     * \param[in] circlePerfectness The scalar product radius RC_ij . gradient(Ep_j) >=  m_circlePerfectness * || RC_ij || * || gradient(Ep_j) || to add a vote for the radius RC_ij.
     * \param[in] centerMinDistThresh  Two circle candidates whose centers are closer than this threshold are considered for merging.
     * \param[in] mergingRadiusDiffThresh Maximum radius difference between two circle candidates to consider merging them.
<<<<<<< HEAD
     * \param[in] averagingWindowSize Size of the averaging window around the maximum number of votes to compute the
                                      center candidate such as it is the barycenter of the window. Must be odd.
=======
     * \param[in] filteringAndGradientMethod The choice of the filter and gradient operator to apply before the edge
     * detection step.
     * \param[in] backendType Permits to choose the backend used to compute the edge map.
     * \param[in] lowerCannyThreshRatio If the thresholds must be computed,the lower threshold will be equal to the upper
     * threshold times \b lowerThresholdRatio .
     * \param[in] upperCannyThreshRatio If the thresholds must be computed,the upper threshold will be equal to the value
     * such as the number of pixels of the image times \b upperThresholdRatio have an absolute gradient lower than the
     * upper threshold.
>>>>>>> af97521b
     */
    vpCircleHoughTransformParameters(
        const int &gaussianKernelSize
      , const float &gaussianStdev
      , const int &gradientFilterKernelSize
      , const float &lowerCannyThresh
      , const float &upperCannyThresh
      , const int &edgeMapFilterNbIter
      , const std::pair<int, int> &centerXlimits
      , const std::pair<int, int> &centerYlimits
      , const float &minRadius
      , const float &maxRadius
      , const int &dilatationNbIter
      , const float &centerThresh
      , const float &circleProbabilityThresh
      , const float &circlePerfectness
      , const float &centerMinDistThresh
      , const float &mergingRadiusDiffThresh
<<<<<<< HEAD
      , const int &averagingWindowSize = 5
=======
      , const vpImageFilter::vpCannyFilteringAndGradientType &filteringAndGradientMethod = vpImageFilter::CANNY_GBLUR_SOBEL_FILTERING
      , const vpImageFilter::vpCannyBackendType &backendType = vpImageFilter::CANNY_OPENCV_BACKEND
      , const float &lowerCannyThreshRatio = 0.6f
      , const float &upperCannyThreshRatio = 0.8f
>>>>>>> af97521b
    )
      : m_filteringAndGradientType(filteringAndGradientMethod)
      , m_gaussianKernelSize(gaussianKernelSize)
      , m_gaussianStdev(gaussianStdev)
      , m_gradientFilterKernelSize(gradientFilterKernelSize)
      , m_lowerCannyThresh(lowerCannyThresh)
      , m_upperCannyThresh(upperCannyThresh)
      , m_edgeMapFilteringNbIter(edgeMapFilterNbIter)
      , m_cannyBackendType(backendType)
      , m_lowerCannyThreshRatio(lowerCannyThreshRatio)
      , m_upperCannyThreshRatio(upperCannyThreshRatio)
      , m_centerXlimits(centerXlimits)
      , m_centerYlimits(centerYlimits)
      , m_minRadius(std::min(minRadius, maxRadius))
      , m_maxRadius(std::max(minRadius, maxRadius))
      , m_dilatationNbIter(dilatationNbIter)
      , m_averagingWindowSize(averagingWindowSize)
      , m_centerMinThresh(centerThresh)
      , m_circleProbaThresh(circleProbabilityThresh)
      , m_circlePerfectness(circlePerfectness)
      , m_centerMinDist(centerMinDistThresh)
      , m_mergingRadiusDiffThresh(mergingRadiusDiffThresh)
    { }

    /**
     * Create a string with all the Hough transform parameters.
     */
    std::string toString() const
    {
      std::string txt("Hough Circle Transform Configuration:\n");
      txt += "\tFiltering + gradient operators = " + vpImageFilter::vpCannyFilteringAndGradientTypeToString(m_filteringAndGradientType) + "\n";
      txt += "\tGaussian filter kernel size = " + std::to_string(m_gaussianKernelSize) + "\n";
      txt += "\tGaussian filter standard deviation = " + std::to_string(m_gaussianStdev) + "\n";
      txt += "\tGradient filter kernel size = " + std::to_string(m_gradientFilterKernelSize) + "\n";
      txt += "\tCanny backend = " + vpImageFilter::vpCannyBackendTypeToString(m_cannyBackendType) + "\n";
      txt += "\tCanny edge filter thresholds = [" + std::to_string(m_lowerCannyThresh) + " ; " + std::to_string(m_upperCannyThresh) + "]\n";
      txt += "\tCanny edge filter thresholds ratio (for auto-thresholding) = [" + std::to_string(m_lowerCannyThreshRatio) + " ; " + std::to_string(m_upperCannyThreshRatio) + "]\n";
      txt += "\tEdge map 8-neighbor connectivity filtering number of iterations = " + std::to_string(m_edgeMapFilteringNbIter) + "\n";
      txt += "\tCenter horizontal position limits: min = " + std::to_string(m_centerXlimits.first) + "\tmax = " + std::to_string(m_centerXlimits.second) +"\n";
      txt += "\tCenter vertical position limits: min = " + std::to_string(m_centerYlimits.first) + "\tmax = " + std::to_string(m_centerYlimits.second) +"\n";
      txt += "\tRadius limits: min = " + std::to_string(m_minRadius) + "\tmax = " + std::to_string(m_maxRadius) +"\n";
      txt += "\tNumber of repetitions of the dilatation filter = " + std::to_string(m_dilatationNbIter) + "\n";
      txt += "\tAveraging window size for center detection = " + std::to_string(m_averagingWindowSize) + "\n";
      txt += "\tCenters votes threshold = " + std::to_string(m_centerMinThresh) + "\n";
      txt += "\tCircle probability threshold = " + std::to_string(m_circleProbaThresh) + "\n";
      txt += "\tCircle perfectness threshold = " + std::to_string(m_circlePerfectness) + "\n";
      txt += "\tCenters minimum distance = " + std::to_string(m_centerMinDist) + "\n";
      txt += "\tRadius difference merging threshold = " + std::to_string(m_mergingRadiusDiffThresh) + "\n";
      return txt;
    }

    // // Configuration from files
#ifdef VISP_HAVE_NLOHMANN_JSON
  /**
   * \brief Create a new vpCircleHoughTransformParameters from a JSON file.
   *
   * \param[in] jsonFile The path towards the JSON file.
   * \return vpCircleHoughTransformParameters The corresponding vpCircleHoughTransformParameters object.
   */
    inline static vpCircleHoughTransformParameters createFromJSON(const std::string &jsonFile)
    {
      std::ifstream file(jsonFile);
      if (!file.good()) {
        std::stringstream ss;
        ss << "Problem opening file " << jsonFile << ". Make sure it exists and is readable" << std::endl;
        throw vpException(vpException::ioError, ss.str());
      }
      json j;
      try {
        j = json::parse(file);
      }
      catch (json::parse_error &e) {
        std::stringstream msg;
        msg << "Could not parse JSON file : \n";

        msg << e.what() << std::endl;
        msg << "Byte position of error: " << e.byte;
        throw vpException(vpException::ioError, msg.str());
      }
      vpCircleHoughTransformParameters params = j; // Call from_json(const json& j, vpDetectorDNN& *this) to read json
      file.close();
      return params;
    }

    /**
     * \brief Save the configuration of the detector in a JSON file
     * described by the path \b jsonPath. Throw a \b vpException
     * is the file cannot be created.
     *
     * \param[in] jsonPath The path towards the JSON output file.
     */
    inline void saveConfigurationInJSON(const std::string &jsonPath) const
    {
      std::ofstream file(jsonPath);
      const json j = *this;
      file << j.dump(4);
      file.close();
    }

    /**
     * \brief Read the detector configuration from JSON. All values are optional and if an argument is not present,
     * the default value defined in the constructor is kept
     *
     * \param[in] j : The JSON object, resulting from the parsing of a JSON file.
     * \param[out] params : The circle Hough transform parameters that will be initialized from the JSON data.
     */
    inline friend void from_json(const json &j, vpCircleHoughTransformParameters &params)
    {
      std::string filteringAndGradientName = vpImageFilter::vpCannyFilteringAndGradientTypeToString(params.m_filteringAndGradientType);
      filteringAndGradientName = j.value("filteringAndGradientType", filteringAndGradientName);
      params.m_filteringAndGradientType = vpImageFilter::vpCannyFilteringAndGradientTypeFromString(filteringAndGradientName);

      params.m_gaussianKernelSize = j.value("gaussianKernelSize", params.m_gaussianKernelSize);
      if ((params.m_gaussianKernelSize % 2) != 1) {
        throw vpException(vpException::badValue, "Gaussian Kernel size should be odd.");
      }

      params.m_gaussianStdev = j.value("gaussianStdev", params.m_gaussianStdev);
      if (params.m_gaussianStdev <= 0) {
        throw vpException(vpException::badValue, "Standard deviation should be > 0");
      }

      params.m_gradientFilterKernelSize = j.value("gradientFilterKernelSize", params.m_gradientFilterKernelSize);
      if ((params.m_gradientFilterKernelSize % 2) != 1) {
        throw vpException(vpException::badValue, "Gradient filter kernel (Sobel or Scharr) size should be odd.");
      }

      std::string cannyBackendName = vpImageFilter::vpCannyBackendTypeToString(params.m_cannyBackendType);
      cannyBackendName = j.value("cannyBackendType", cannyBackendName);
      params.m_cannyBackendType = vpImageFilter::vpCannyBackendTypeFromString(cannyBackendName);
      params.m_lowerCannyThresh = j.value("lowerCannyThresh", params.m_lowerCannyThresh);
      params.m_lowerCannyThreshRatio = j.value("lowerThresholdRatio", params.m_lowerCannyThreshRatio);
      params.m_upperCannyThresh = j.value("upperCannyThresh", params.m_upperCannyThresh);
      params.m_upperCannyThreshRatio = j.value("upperThresholdRatio", params.m_upperCannyThreshRatio);
      params.m_edgeMapFilteringNbIter = j.value("edgeMapFilteringNbIter", params.m_edgeMapFilteringNbIter);

      params.m_centerXlimits = j.value("centerXlimits", params.m_centerXlimits);
      params.m_centerYlimits = j.value("centerYlimits", params.m_centerYlimits);
      std::pair<float, float> radiusLimits = j.value("radiusLimits", std::pair<float, float>(params.m_minRadius, params.m_maxRadius));
      params.m_minRadius = std::min(radiusLimits.first, radiusLimits.second);
      params.m_maxRadius = std::max(radiusLimits.first, radiusLimits.second);

      params.m_dilatationNbIter = j.value("dilatationNbIter", params.m_dilatationNbIter);

      params.m_averagingWindowSize = j.value("averagingWindowSize", params.m_averagingWindowSize);
      if (params.m_averagingWindowSize <= 0 || params.m_averagingWindowSize % 2 == 0) {
        throw vpException(vpException::badValue, "Averaging window size must be positive and odd.");
      }

      params.m_centerMinThresh = j.value("centerThresh", params.m_centerMinThresh);
      if (params.m_centerMinThresh <= 0.f) {
        throw vpException(vpException::badValue, "Votes thresholds for center detection must be positive.");
      }

      params.m_circleProbaThresh = j.value("circleProbabilityThreshold", params.m_circleProbaThresh);

      params.m_circlePerfectness = j.value("circlePerfectnessThreshold", params.m_circlePerfectness);

      if (params.m_circlePerfectness <= 0 || params.m_circlePerfectness > 1) {
        throw vpException(vpException::badValue, "Circle perfectness must be in the interval ] 0; 1].");
      }

      params.m_centerMinDist = j.value("centerMinDistance", params.m_centerMinDist);
      if (params.m_centerMinDist <= 0) {
        throw vpException(vpException::badValue, "Centers minimum distance threshold must be positive.");
      }

      params.m_mergingRadiusDiffThresh = j.value("mergingRadiusDiffThresh", params.m_mergingRadiusDiffThresh);
      if (params.m_mergingRadiusDiffThresh <= 0) {
        throw vpException(vpException::badValue, "Radius difference merging threshold must be positive.");
      }
    }

    /**
     * \brief Parse a vpCircleHoughTransform into JSON format.
     *
     * \param[out] j : A JSON parser object.
     * \param[in] params : The circle Hough transform parameters that will be serialized in the json object.
     */
    inline friend void to_json(json &j, const vpCircleHoughTransformParameters &params)
    {
      std::pair<float, float> radiusLimits = { params.m_minRadius, params.m_maxRadius };

      j = json {
          {"filteringAndGradientType", vpImageFilter::vpCannyFilteringAndGradientTypeToString(params.m_filteringAndGradientType)},
          {"gaussianKernelSize", params.m_gaussianKernelSize},
          {"gaussianStdev", params.m_gaussianStdev},
          {"gradientFilterKernelSize", params.m_gradientFilterKernelSize},
          {"cannyBackendType", vpImageFilter::vpCannyBackendTypeToString(params.m_cannyBackendType)},
          {"lowerCannyThresh", params.m_lowerCannyThresh},
          {"lowerThresholdRatio", params.m_lowerCannyThreshRatio},
          {"upperCannyThresh", params.m_upperCannyThresh},
          {"upperThresholdRatio", params.m_upperCannyThreshRatio},
          {"edgeMapFilteringNbIter", params.m_edgeMapFilteringNbIter},
          {"centerXlimits", params.m_centerXlimits},
          {"centerYlimits", params.m_centerYlimits},
          {"radiusLimits", radiusLimits},
          {"dilatationNbIter", params.m_dilatationNbIter},
          {"averagingWindowSize", params.m_averagingWindowSize},
          {"centerThresh", params.m_centerMinThresh},
          {"circleProbabilityThreshold", params.m_circleProbaThresh},
          {"circlePerfectnessThreshold", params.m_circlePerfectness},
          {"centerMinDistance", params.m_centerMinDist},
          {"mergingRadiusDiffThresh", params.m_mergingRadiusDiffThresh} };
    }
#endif
  };

  /**
   * \brief Construct a new vpCircleHoughTransform object with default parameters.
   */
  vpCircleHoughTransform();

  /**
   * \brief Construct a new vpCircleHoughTransform object
   * from a \b vpCircleHoughTransformParameters object.
   * \param[in] algoParams The parameters of the Circle Hough Transform.
   */
  vpCircleHoughTransform(const vpCircleHoughTransformParameters &algoParams);

  /**
   * \brief Destroy the vp Circle Hough Transform object
   */
  virtual ~vpCircleHoughTransform();

  /** @name  Detection methods */
  //@{
#ifdef HAVE_OPENCV_CORE
  /**
   * \brief Perform Circle Hough Transform to detect the circles in an OpenCV image.
   *
   * \param[in] I The input gray scale image.
   * \return std::vector<vpImageCircle> The list of 2D circles detected in the image.
   */
  virtual std::vector<vpImageCircle> detect(const cv::Mat &cv_I);
#endif

  /**
   * \brief Convert the input image in a gray-scale image and then
   * perform Circle Hough Transform to detect the circles in it
   *
   * \param[in] I The input color image.
   * \return std::vector<vpImageCircle> The list of 2D circles detected in the image.
   */
  virtual std::vector<vpImageCircle> detect(const vpImage<vpRGBa> &I);

  /**
   * \brief Perform Circle Hough Transform to detect the circles in a gray-scale image
   *
   * \param[in] I The input gray scale image.
   * \return std::vector<vpImageCircle> The list of 2D circles detected in the image.
   */
  virtual std::vector<vpImageCircle> detect(const vpImage<unsigned char> &I);

#if (VISP_CXX_STANDARD >= VISP_CXX_STANDARD_11)
  /**
   * \brief Perform Circle Hough Transform to detect the circles in in a gray-scale image.
   * Get only the \b nbCircles circles having the greatest number of votes.
   *
   * \param[in] I The input gray scale image.
   * \param[in] nbCircles The number of circles we want to get. If negative, all the circles will be
   * returned, sorted such as result[0] has the highest number of votes and result[end -1] the lowest.
   * \return std::vector<vpImageCircle> The list of 2D circles with the most number
   * of votes detected in the image.
   */
  virtual std::vector<vpImageCircle> detect(const vpImage<unsigned char> &I, const int &nbCircles);
#endif
  //@}

  /** @name  Configuration from files */
  //@{
#ifdef VISP_HAVE_NLOHMANN_JSON
  /**
   * \brief Construct a new vpCircleHoughTransform object configured according to
   * the JSON file whose path is \b jsonPath. Throw a \b vpException error if the file
   * does not exist.
   * \param[in] jsonPath The path towards the JSON configuration file.
   */
  vpCircleHoughTransform(const std::string &jsonPath);

  /**
   * \brief Initialize all the algorithm parameters using the JSON file
   * whose path is \b jsonPath. Throw a \b vpException error if the file
   * does not exist.
   *
   * \param[in] jsonPath The path towards the JSON configuration file.
   */
  virtual void initFromJSON(const std::string &jsonPath);

  /**
   * \brief Save the configuration of the detector in a JSON file
   * described by the path \b jsonPath. Throw a \b vpException
   * is the file cannot be created.
   *
   * \param[in] jsonPath The path towards the JSON output file.
   */
  virtual void saveConfigurationInJSON(const std::string &jsonPath) const;

  /**
   * \brief Read the detector configuration from JSON. All values are optional and if an argument is not present,
   * the default value defined in the constructor is kept
   *
   * \param[in] j The JSON object, resulting from the parsing of a JSON file.
   * \param[out] detector The detector, that will be initialized from the JSON data.
   */
  inline friend void from_json(const json &j, vpCircleHoughTransform &detector)
  {
    detector.m_algoParams = j;
  }

  /**
   * \brief Parse a vpCircleHoughTransform into JSON format.
   *
   * \param[out] j A JSON parser object.
   * \param[in] detector The vpCircleHoughTransform that must be parsed into JSON format.
   */
  inline friend void to_json(json &j, const vpCircleHoughTransform &detector)
  {
    j = detector.m_algoParams;
  }
#endif
  //@}

  /** @name  Setters */
  //@{
  /**
   * \brief Initialize all the algorithm parameters.
   *
   * \param[in] algoParams The algorithm parameters.
   */
  void init(const vpCircleHoughTransformParameters &algoParams);

  /**
   * \brief Permits to choose the filtering + gradient operators to use.
   *
   * \param[in] type The type of filtering + gradient operators to use.
   */
  inline void setFilteringAndGradientType(const vpImageFilter::vpCannyFilteringAndGradientType &type)
  {
    m_algoParams.m_filteringAndGradientType = type;
    m_cannyVisp.setFilteringAndGradientType(type);
    initGradientFilters();
  }

  /**
   * \brief Set the parameters of the Gaussian filter, that permits to blur the
   * gradients of the image.
   *
   * \param[in] kernelSize The size of the Gaussian kernel. Must be an odd value.
   * \param[in] stdev The standard deviation of the Gaussian function.
   */
  inline void setGaussianParameters(const int &kernelSize, const float &stdev)
  {
    m_algoParams.m_gaussianKernelSize = kernelSize;
    m_algoParams.m_gaussianStdev = stdev;

    if ((m_algoParams.m_gaussianKernelSize % 2) != 1) {
      throw vpException(vpException::badValue, "Gaussian Kernel size should be odd.");
    }

    if (m_algoParams.m_gaussianStdev <= 0) {
      throw vpException(vpException::badValue, "Standard deviation should be > 0");
    }

    initGaussianFilters();
  }

  /**
   * \brief Set the parameters of the gradient filter (Sobel or Scharr) kernel size filters.
   *
   * \param[in] apertureSize The size of the gradient filters kernel. Must be an odd value.
   */
  inline void setGradientFilterAperture(const unsigned int &apertureSize)
  {
    m_algoParams.m_gradientFilterKernelSize = apertureSize;

    if ((m_algoParams.m_gradientFilterKernelSize % 2) != 1) {
      throw vpException(vpException::badValue, "Gradient filter (Sobel or Scharr) Kernel size should be odd.");
    }

    initGradientFilters();
  }

  /**
   * \brief Set the backend to use to perform the Canny edge detection.
   *
   * \param[in] type The backend that must be used.
   */
  inline void setCannyBackend(const vpImageFilter::vpCannyBackendType &type)
  {
    m_algoParams.m_cannyBackendType = type;
  }

  /*!
   * Set the threshold for the Canny operator.
   * Only value greater than this value are marked as an edge.
   * If negative, the threshold is automatically computed.
   * \param[in] lowerCannyThreshold : Canny filter lower threshold. When set to -1 (default), compute
   * automatically this threshold.
   * \param[in] upperCannyThreshold : Canny filter upper threshold. When set to -1 (default), compute
   * automatically this threshold.
   */
  inline void setCannyThreshold(const float &lowerCannyThreshold, const float &upperCannyThreshold)
  {
    m_algoParams.m_lowerCannyThresh = lowerCannyThreshold;
    m_algoParams.m_upperCannyThresh = upperCannyThreshold;
  }

  /**
   * \brief Set the Canny thresholds ratio that are used to automatically compute the Canny thresholds
   * in case the user asks to.
   *
   * \sa \ref vpCircleHoughTransform::setCannyThreshold "vpCircleHoughTransform::setCannyThreshold(const float&, const float&)"
   *
   * \param[in] lowerThreshRatio The ratio of the upper threshold the lower threshold will be equal to.
   * \param[in] upperThreshRatio The ratio of pixels that must have a gradient lower than the upper threshold.
   */
  inline void setCannyThresholdRatio(const float &lowerThreshRatio, const float &upperThreshRatio)
  {
    m_algoParams.m_lowerCannyThreshRatio = lowerThreshRatio;
    m_algoParams.m_upperCannyThreshRatio = upperThreshRatio;
    m_cannyVisp.setCannyThresholdsRatio(lowerThreshRatio, upperThreshRatio);
  }

  /*!
   * Set circles center min distance.
   * Change this value to detect circles with different distances to each other.
   *
   * \param[in] center_min_dist : Center min distance in pixels.
   */
  inline void setCircleCenterMinDist(const float &center_min_dist)
  {
    m_algoParams.m_centerMinDist = center_min_dist;

    if (m_algoParams.m_centerMinDist <= 0) {
      throw vpException(vpException::badValue, "Circles center min distance  must be positive.");
    }
  }

  /*!
   * Set circles center min and max location in the image.
   * If one value is equal to \b std::numeric_limits<int>::min or
   * \b std::numeric_limits<int>::max(), the algorithm will set it
   * either to -maxRadius or +maxRadius depending on if
   * it is the lower or upper limit that is missing.
   *
   * \param[in] center_min_x : Center min location on the horizontal axis, expressed in pixels.
   * \param[in] center_max_x : Center max location on the horizontal axis, expressed in pixels.
   * \param[in] center_min_y : Center min location on the vertical axis, expressed in pixels.
   * \param[in] center_max_y : Center max location on the vertical axis, expressed in pixels.
   */
  void setCircleCenterBoundingBox(const int &center_min_x, const int &center_max_x,
                                          const int &center_min_y, const int &center_max_y)
  {
    m_algoParams.m_centerXlimits.first = center_min_x;
    m_algoParams.m_centerXlimits.second = center_max_x;
    m_algoParams.m_centerYlimits.first = center_min_y;
    m_algoParams.m_centerYlimits.second = center_max_y;
  }

  /*!
   * Set circles min radius.
   * \param[in] circle_min_radius : Min radius in pixels.
   */
  inline void setCircleMinRadius(const float &circle_min_radius)
  {
    m_algoParams.m_minRadius = circle_min_radius;
  }

  /*!
   * Set circles max radius.
   * \param[in] circle_max_radius : Max radius in pixels.
   */
  inline void setCircleMaxRadius(const float &circle_max_radius)
  {
    m_algoParams.m_maxRadius = circle_max_radius;
  }

  /*!
   * Set circles perfectness. The scalar product radius RC_ij . gradient(Ep_j) >=  m_circlePerfectness * || RC_ij || * || gradient(Ep_j) || to add a vote for the radius RC_ij.
   * \param[in] circle_perfectness : Circle perfectness. Value between 0 and 1. A perfect circle has value 1.
   */
  void setCirclePerfectness(const float &circle_perfectness)
  {
    m_algoParams.m_circlePerfectness = circle_perfectness;
    if (m_algoParams.m_circlePerfectness <= 0 || m_algoParams.m_circlePerfectness > 1) {
      throw vpException(vpException::badValue, "Circle perfectness must be in the interval ] 0; 1].");
    }
  }

  /**
   * \brief Set the parameters of the computation of the circle center candidates.
   *
   * \param[in] dilatationRepet Number of repetition of the dilatation operation to detect the maxima in the center accumulator.
   * \param[in] centerThresh Minimum number of votes a point must exceed to be considered as center candidate.
   * \param[in] averagingWindowSize Size of the averaging window around the maximum number of votes to compute the
                                      center candidate such as it is the barycenter of the window. Must be odd.
   */
  inline void setCenterComputationParameters(const int &dilatationRepet, const float &centerThresh,
                                             const int &averagingWindowSize = 5)
  {
    m_algoParams.m_dilatationNbIter = dilatationRepet;
    m_algoParams.m_centerMinThresh = centerThresh;
    m_algoParams.m_averagingWindowSize = averagingWindowSize;

    if (m_algoParams.m_dilatationNbIter < 0) {
      throw vpException(vpException::badValue, "Dilatations for center detection must be positive.");
    }

    if (m_algoParams.m_centerMinThresh <= 0.f) {
      throw vpException(vpException::badValue, "Votes thresholds for center detection must be positive.");
    }

    if (m_algoParams.m_averagingWindowSize <= 0 || m_algoParams.m_averagingWindowSize % 2 == 0) {
      throw vpException(vpException::badValue, "Averaging window size must be positive and odd.");
    }
  }

  /**
   * \brief Set the parameters of the computation of the circle radius candidates.
   *
   * \param[in] radiusRatioThresh Minimum number of votes per radian a radius candidate RC_ij of a center candidate CeC_i must have in order that the circle of center CeC_i and radius RC_ij must be considered as circle candidate.
   */
  inline void setRadiusRatioThreshold(const float &radiusRatioThresh)
  {
    m_algoParams.m_circleProbaThresh = radiusRatioThresh;

    if (m_algoParams.m_circleProbaThresh <= 0) {
      throw vpException(vpException::badValue, "Radius ratio threshold must be > 0.");
    }
  }

  /**
   * \brief Set the radius merging threshold used during the merging step in order
   * to merge the circles that are similar.
   *
   * \param[in] radiusDifferenceThresh Maximum radius difference between two circle candidates to consider merging them.
   */
  inline void setRadiusMergingThresholds(const float &radiusDifferenceThresh)
  {
    m_algoParams.m_mergingRadiusDiffThresh = radiusDifferenceThresh;

    if (m_algoParams.m_mergingRadiusDiffThresh <= 0) {
      throw vpException(vpException::badValue, "Radius difference merging threshold must be positive.");
    }
  }
  //@}

  /** @name  Getters */
  //@{
  /**
   * \brief Get the list of Center Candidates, stored as pair <idRow, idCol>
   *
   * \return std::vector<std::pair<float, float> > The list of Center Candidates, stored as pair <idRow, idCol>
   */
  inline std::vector<std::pair<float, float> > getCenterCandidatesList()
  {
    return m_centerCandidatesList;
  }

  /**
   * \brief Get the number of votes of each Center Candidates.
   *
   * \return std::vector<int> The number of votes of each Center Candidates, ordered in the same way than \b m_centerCandidatesList.
   */
  inline std::vector<int> getCenterCandidatesVotes()
  {
    return m_centerVotes;
  }

  /**
   * \brief Get the Circle Candidates before merging step.
   *
   * \return std::vector<vpImageCircle> The list of circle candidates
   * that were obtained before the merging step.
   */
  inline std::vector<vpImageCircle> getCircleCandidates()
  {
    return m_circleCandidates;
  }

  /**
   * \brief Get the probabilities of the Circle Candidates.
   *
   * \return std::vector<float> The votes accumulator.
   */
  inline std::vector<float> getCircleCandidatesProbabilities()
  {
    return m_circleCandidatesProbabilities;
  }

  /**
   * \brief Get the gradient along the horizontal axis of the image.
   *
   * \return vpImage<float> The gradient along the horizontal axis of  the image.
   */
  inline vpImage<float> getGradientX()
  {
    return m_dIx;
  }

  /**
   * \brief Get the gradient along the vertical axis of the image.
   *
   * \return vpImage<float> The gradient along the vertical axis of  the image.
   */
  inline vpImage<float> getGradientY()
  {
    return m_dIy;
  }

  /**
   * \brief Get the Edge Map computed thanks to the Canny edge filter.
   *
   * \return vpImage<unsigned char> The edge map computed during the edge detection step.
   */
  inline vpImage<unsigned char> getEdgeMap()
  {
    return m_edgeMap;
  }

  /*!
   * Get internal Canny filter upper threshold. When value is equal to -1 (default), it means that the threshold is computed
   * automatically.
   */
  inline float getCannyThreshold() const
  {
    return m_algoParams.m_upperCannyThresh;
  }

  /*!
   * Get circles center min distance in pixels.
   */
  inline float getCircleCenterMinDist() const
  {
    return m_algoParams.m_centerMinDist;
  }

  /*!
   * Get circles min radius in pixels.
   */
  inline float getCircleMinRadius() const
  {
    return m_algoParams.m_minRadius;
  }

  /*!
   * Get circles max radius in pixels.
   */
  inline float getCircleMaxRadius() const
  {
    return m_algoParams.m_maxRadius;
  }

  /*!
   * Get the probabilities of the detections that are outputed by vpCircleHoughTransform::detect()
   */
  inline std::vector<float> getDetectionsProbabilities() const
  {
    return m_finalCirclesProbabilities;
  }

  /*!
   * Get the number of votes for the detections that are outputed by vpCircleHoughTransform::detect()
   */
  inline std::vector<unsigned int> getDetectionsVotes() const
  {
    return m_finalCircleVotes;
  }
  //@}

  /*!
   * Create a string with all Hough transform parameters.
   */
  std::string toString() const;

  /*!
   * Create a ostream with all Hough transform parameters.
   */
  friend VISP_EXPORT std::ostream &operator<<(std::ostream &os, const vpCircleHoughTransform &detector);

protected:
  /**
   * \brief Initialize the Gaussian filters used to blur the image.
   */
  virtual void initGaussianFilters();

  /**
   * \brief Initialize the gradient filters used to compute the gradient images.
   */
  void initGradientFilters();

  /**
   * \brief Perform Gaussian smoothing on the input image to reduce the noise
   * that would perturbate the edge detection.
   * Then, compute the x-gradient and y-gradient of the input images.
   *
   * \param[in] I The input gray scale image.
   */
  virtual void computeGradientsAfterGaussianSmoothing(const vpImage<unsigned char> &I);

  /**
   * \brief Perform edge detection based on the computed gradients.
   * Stores the edge points and the edge points connectivity.
   *
   * \param[in] I The input gray scale image.
   */
  virtual void edgeDetection(const vpImage<unsigned char> &I);

  /**
   * \brief Filter the edge map in order to remove isolated edge points.
   */
  virtual void filterEdgeMap();

  /**
   * \brief Determine the image points that are circle center candidates.
   * Increment the center accumulator based on the edge points and gradient information.
   * Perform thresholding to keep only the center candidates that exceed the threshold.
   */
  virtual void computeCenterCandidates();

  /**
   * \brief Compute the probability of \b circle given the number of pixels voting for
   * it \b nbVotes.
   * The probability is defined as the ratio of \b nbVotes by the theoretical number of
   * pixel that should be visible in the image.
   *
   * \param[in] circle The circle for which we want to evaluate the probability.
   * \param[in] nbVotes The number of visible pixels of the given circle.
   * \return float The probability of the circle.
   */
  virtual float computeCircleProbability(const vpImageCircle &circle, const unsigned int &nbVotes);

  /**
   * \brief For each center candidate CeC_i, do:
   * - For each edge point EP_j, compute the distance d_ij = distance(CeC_i; EP_j)
   * - Determine to which radius candidate bin RCB_k the distance d_ij belongs to
   * - Increment the radius candidate accumulator accum_rc[CeC_i][RCB_k]
   * - If accum_rc[CeC_i][RCB_k] > radius_count_thresh, add the circle candidate (CeC_i, RCB_k)
   *   to the list of circle candidates
   */
  virtual void computeCircleCandidates();

  /**
   * \brief For each circle candidate CiC_i, check if similar circles have also been detected and if so merges them.
   */
  virtual void mergeCircleCandidates();

  /**
   * \brief For each circle candidate CiC_i do:
   * - For each other circle candidate CiC_j do:
   * +- Compute the similarity between CiC_i and CiC_j
   * +- If the similarity exceeds a threshold, merge the circle candidates CiC_i and CiC_j and remove CiC_j of the list
   * - Add the circle candidate CiC_i to the final list of detected circles
   * \param[out] circleCandidates List of circle candidates in which we want to merge the similar circles.
   * \param[out] circleCandidatesVotes List of votes of the circle candidates.
   * \param[out] circleCandidatesProba List of probabilities of the circle candidates.
   */
  virtual void mergeCandidates(std::vector<vpImageCircle> &circleCandidates, std::vector<unsigned int> &circleCandidatesVotes,
                       std::vector<float> &circleCandidatesProba);


  vpCircleHoughTransformParameters m_algoParams; /*!< Attributes containing all the algorithm parameters.*/
  // // Gaussian smoothing attributes
  vpArray2D<float> m_fg;

  // // Gradient computation attributes
  vpArray2D<float> m_gradientFilterX; /*!< Contains the coefficients of the gradient kernel along the X-axis*/
  vpArray2D<float> m_gradientFilterY; /*!< Contains the coefficients of the gradient kernel along the Y-axis*/
  vpImage<float> m_dIx; /*!< Gradient along the x-axis of the input image.*/
  vpImage<float> m_dIy; /*!< Gradient along the y-axis of the input image.*/

  // // Edge detection attributes
  vpCannyEdgeDetection m_cannyVisp; /*!< Edge detector ViSP implementation, used if ViSP has not been compiled with OpenCV imgproc module*/
  vpImage<unsigned char> m_edgeMap; /*!< Edge map resulting from the edge detection algorithm.*/

  // // Center candidates computation attributes
  std::vector<std::pair<unsigned int, unsigned int> > m_edgePointsList;       /*!< Vector that contains the list of edge points, to make faster some parts of the algo. They are stored as pair<#row, #col>.*/
  std::vector<std::pair<float, float> > m_centerCandidatesList; /*!< Vector that contains the list of center candidates. They are stored as pair<#row, #col>.*/
  std::vector<int> m_centerVotes; /*!< Number of votes for the center candidates that are kept.*/

  // // Circle candidates computation attributes
  std::vector<vpImageCircle> m_circleCandidates;        /*!< List of the candidate circles.*/
  std::vector<float> m_circleCandidatesProbabilities; /*!< Probabilities of each candidate circle that is kept.*/
  std::vector<unsigned int> m_circleCandidatesVotes; /*!< Number of pixels voting for each candidate circle that is kept.*/

  // // Circle candidates merging attributes
  std::vector<vpImageCircle> m_finalCircles; /*!< List of the final circles, i.e. the ones resulting from the merge of the circle candidates.*/
  std::vector<float> m_finalCirclesProbabilities; /*!< Probabilities of each final circle, i.e. resulting from the merge of the circle candidates.*/
  std::vector<unsigned int> m_finalCircleVotes; /*!< Number of votes for the final circles.*/
};
#endif
#endif<|MERGE_RESOLUTION|>--- conflicted
+++ resolved
@@ -166,10 +166,8 @@
      * \param[in] circlePerfectness The scalar product radius RC_ij . gradient(Ep_j) >=  m_circlePerfectness * || RC_ij || * || gradient(Ep_j) || to add a vote for the radius RC_ij.
      * \param[in] centerMinDistThresh  Two circle candidates whose centers are closer than this threshold are considered for merging.
      * \param[in] mergingRadiusDiffThresh Maximum radius difference between two circle candidates to consider merging them.
-<<<<<<< HEAD
      * \param[in] averagingWindowSize Size of the averaging window around the maximum number of votes to compute the
                                       center candidate such as it is the barycenter of the window. Must be odd.
-=======
      * \param[in] filteringAndGradientMethod The choice of the filter and gradient operator to apply before the edge
      * detection step.
      * \param[in] backendType Permits to choose the backend used to compute the edge map.
@@ -178,7 +176,6 @@
      * \param[in] upperCannyThreshRatio If the thresholds must be computed,the upper threshold will be equal to the value
      * such as the number of pixels of the image times \b upperThresholdRatio have an absolute gradient lower than the
      * upper threshold.
->>>>>>> af97521b
      */
     vpCircleHoughTransformParameters(
         const int &gaussianKernelSize
@@ -197,14 +194,11 @@
       , const float &circlePerfectness
       , const float &centerMinDistThresh
       , const float &mergingRadiusDiffThresh
-<<<<<<< HEAD
       , const int &averagingWindowSize = 5
-=======
       , const vpImageFilter::vpCannyFilteringAndGradientType &filteringAndGradientMethod = vpImageFilter::CANNY_GBLUR_SOBEL_FILTERING
       , const vpImageFilter::vpCannyBackendType &backendType = vpImageFilter::CANNY_OPENCV_BACKEND
       , const float &lowerCannyThreshRatio = 0.6f
       , const float &upperCannyThreshRatio = 0.8f
->>>>>>> af97521b
     )
       : m_filteringAndGradientType(filteringAndGradientMethod)
       , m_gaussianKernelSize(gaussianKernelSize)
