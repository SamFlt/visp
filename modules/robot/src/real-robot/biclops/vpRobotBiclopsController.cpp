--- conflicted
+++ resolved
@@ -51,23 +51,11 @@
 
 #include <visp3/core/vpDebug.h>
 
-<<<<<<< HEAD
-=======
-/* ----------------------------------------------------------------------- */
-/* --- CONSTRUCTOR ------------------------------------------------------ */
-/* ---------------------------------------------------------------------- */
-
->>>>>>> 8d77e0e7
 vpRobotBiclopsController::vpRobotBiclopsController()
   : m_biclops(), m_axisMask(0), m_panAxis(NULL), m_tiltAxis(NULL), m_vergeAxis(NULL), m_panProfile(), m_tiltProfile(),
   m_vergeProfile(), m_shm(), m_stopControllerThread(false)
 {
-<<<<<<< HEAD
   m_axisMask = Biclops::PanMask + Biclops::TiltMask; //+ Biclops::VergeMask*/; // add this if you want verge.
-=======
-  m_axisMask = Biclops::PanMask + Biclops::TiltMask
-    /*+ Biclops::VergeMask*/; // add this if you want verge.
->>>>>>> 8d77e0e7
 
   // Set Debug level depending on how much info you want to see about
   // the inner workings of the API. Level 2 is highest with 0 being
@@ -92,11 +80,7 @@
   bool binit = false;
   for (int i = 0; i < 1; i++) {
     try {
-<<<<<<< HEAD
-      std::cout << "Try to initialize biclops head " << std::endl;
-=======
       std::cout << "Try to initialize Biclops head " << std::endl;
->>>>>>> 8d77e0e7
       binit = m_biclops.Initialize(configfile.c_str());
       usleep(100000);
       if (binit) {
@@ -152,11 +136,7 @@
   }
 
   // Get the currently defined (default) motion profiles.
-<<<<<<< HEAD
-  //      PMDAxisControl::Profile panProfile,tiltProfile,vergeProfile;
-=======
   //      PMDAxisControl::Profile m_panProfile,m_tiltProfile,m_vergeProfile;
->>>>>>> 8d77e0e7
   m_panAxis->GetProfile(m_panProfile);
   m_tiltAxis->GetProfile(m_tiltProfile);
   if ((m_axisMask & Biclops::VergeMask) != 0)
@@ -180,11 +160,7 @@
 
 #ifdef VISP_HAVE_BICLOPS_AND_GET_HOMED_STATE_FUNCTION // new API
   // Get the currently defined (default) motion profiles.
-<<<<<<< HEAD
-  // PMDAxisControl::Profile panProfile,tiltProfile;
-=======
   // PMDAxisControl::Profile m_panProfile,m_tiltProfile;
->>>>>>> 8d77e0e7
   m_panAxis->GetProfile(m_panProfile);
   m_tiltAxis->GetProfile(m_tiltProfile);
 
@@ -246,11 +222,7 @@
 
 #ifdef VISP_HAVE_BICLOPS_AND_GET_HOMED_STATE_FUNCTION // new API
   // Get the currently defined (default) motion profiles.
-<<<<<<< HEAD
-  // PMDAxisControl::Profile panProfile, tiltProfile;
-=======
   // PMDAxisControl::Profile m_panProfile, m_tiltProfile;
->>>>>>> 8d77e0e7
   m_panAxis->GetProfile(m_panProfile);
   m_tiltAxis->GetProfile(m_tiltProfile);
 
@@ -355,16 +327,9 @@
 void vpRobotBiclopsController::writeShm(shmType &shm)
 {
   for (unsigned int i = 0; i < vpBiclops::ndof; i++) {
-<<<<<<< HEAD
     vpDEBUG_TRACE(13, "q_dot[%d]=%f", i, m_shm.q_dot[i]);
   }
   memcpy(&this->m_shm, &shm, sizeof(shmType));
-=======
-    vpDEBUG_TRACE(13, "q_dot[%d]=%f", i, shm.q_dot[i]);
-  }
-  memcpy(&this->m_shm, &shm, sizeof(shmType));
-  // this->shm = shm_;
->>>>>>> 8d77e0e7
   for (unsigned int i = 0; i < vpBiclops::ndof; i++) {
     vpDEBUG_TRACE(13, "shm.q_dot[%d]=%f", i, m_shm.q_dot[i]);
   }
@@ -378,10 +343,6 @@
     vpDEBUG_TRACE(13, "shm.q_dot[%d]=%f", i, m_shm.q_dot[i]);
   }
   memcpy(&tmp_shm, &this->m_shm, sizeof(shmType));
-<<<<<<< HEAD
-=======
-  // tmp_shm = shm;
->>>>>>> 8d77e0e7
   for (unsigned int i = 0; i < vpBiclops::ndof; i++) {
     vpDEBUG_TRACE(13, "tmp_shm.q_dot[%d]=%f", i, tmp_shm.q_dot[i]);
   }
