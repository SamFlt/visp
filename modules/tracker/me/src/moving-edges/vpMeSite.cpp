--- conflicted
+++ resolved
@@ -276,30 +276,21 @@
   // range = +/- range of pixels within which the correspondent
   // of the current pixel will be sought
   unsigned int range = me->getRange();
-  const unsigned int numQueries = range * 2 + 1;
+  const unsigned int normalSides = 2;
+  const unsigned int numQueries = normalSides * 2 + 1;
 
   vpMeSite *list_query_pixels = getQueryList(I, static_cast<int>(range));
 
   double contrast_max = 1 + me->getMu2();
   double contrast_min = 1 - me->getMu1();
 
-<<<<<<< HEAD
   double threshold = computeFinalThreshold(*me);
 
   if (test_contrast) {
     double diff = 1e6;
     for (unsigned int n = 0; n < numQueries; ++n) {
       // convolution results
-=======
-  // array in which likelihood ratios will be stored
-  double *likelihood = new double[(2 * range) + 1];
-  const unsigned int val_2 = 2;
-
-  if (test_contrast) {
-    double diff = 1e6;
-    for (unsigned int n = 0; n < ((val_2 * range) + 1); ++n) {
-      //   convolution results
->>>>>>> 1e7e8e66
+
       double convolution_ = list_query_pixels[n].convolution(I, me);
       // luminance ratio of reference pixel to potential correspondent pixel
       // the luminance must be similar, hence the ratio value should
@@ -318,30 +309,12 @@
     }
   }
   else { // test on contrast only
-<<<<<<< HEAD
     for (unsigned int n = 0; n < numQueries; ++n) {
 
       // convolution results
       double convolution_ = list_query_pixels[n].convolution(I, me);
       const double likelihood = fabs(2 * convolution_);
       if ((likelihood > max) && (likelihood > threshold)) {
-=======
-    for (unsigned int n = 0; n < ((val_2 * range) + 1); ++n) {
-      double threshold = list_query_pixels[n].getContrastThreshold();
-
-      if (me->getLikelihoodThresholdType() == vpMe::NORMALIZED_THRESHOLD) {
-        threshold = 2.0 * threshold;
-      }
-      else {
-        double n_d = me->getMaskSize();
-        threshold = threshold / (100.0 * n_d * trunc(n_d / 2.0));
-      }
-
-      // convolution results
-      double convolution_ = list_query_pixels[n].convolution(I, me);
-      likelihood[n] = fabs(val_2 * convolution_);
-      if ((likelihood[n] > max) && (likelihood[n] > threshold)) {
->>>>>>> 1e7e8e66
         max_convolution = convolution_;
         max = likelihood;
         max_rank = static_cast<int>(n);
