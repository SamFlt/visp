/*
 * ViSP, open source Visual Servoing Platform software.
 * Copyright (C) 2005 - 2023 by Inria. All rights reserved.
 *
 * This software is free software; you can redistribute it and/or modify
 * it under the terms of the GNU General Public License as published by
 * the Free Software Foundation; either version 2 of the License, or
 * (at your option) any later version.
 * See the file LICENSE.txt at the root directory of this source
 * distribution for additional information about the GNU GPL.
 *
 * For using ViSP with software that can not be combined with the GNU
 * GPL, please contact Inria about acquiring a ViSP Professional
 * Edition License.
 *
 * See https://visp.inria.fr for more information.
 *
 * This software was developed at:
 * Inria Rennes - Bretagne Atlantique
 * Campus Universitaire de Beaulieu
 * 35042 Rennes Cedex
 * France
 *
 * If you have questions regarding the use of this file, please contact
 * Inria at visp@inria.fr
 *
 * This file is provided AS IS with NO WARRANTY OF ANY KIND, INCLUDING THE
 * WARRANTY OF DESIGN, MERCHANTABILITY AND FITNESS FOR A PARTICULAR PURPOSE.
 *
 * Description:
 * Moving edges.
 */

/*!
  \file vpMeSite.cpp
  \brief Moving edges
*/

#include <cmath>  // std::fabs
#include <limits> // numeric_limits
#include <stdlib.h>
#include <visp3/core/vpTrackingException.h>
#include <visp3/me/vpMe.h>
#include <visp3/me/vpMeSite.h>

BEGIN_VISP_NAMESPACE

#ifndef DOXYGEN_SHOULD_SKIP_THIS
static bool horsImage(int i, int j, int half, int rows, int cols)
{
  int half_1 = half + 1;
  int half_3 = half + 3;
  return ((0 < (half_1 - i)) || (((i - rows) + half_3) > 0) || (0 < (half_1 - j)) || (((j - cols) + half_3) > 0));
}
#endif

void vpMeSite::init()
{
  // Site components
  m_alpha = 0.0;
  m_convlt = 0.0;
  m_weight = -1;
  m_contrastThreshold = 10000.0;

  m_selectDisplay = NONE;

  // Pixel components
  m_i = 0;
  m_j = 0;
  m_ifloat = m_i;
  m_jfloat = m_j;

  m_mask_sign = 1;

  m_normGradient = 0;

  m_state = NO_SUPPRESSION;
}

vpMeSite::vpMeSite()
  : m_i(0), m_j(0), m_ifloat(0), m_jfloat(0), m_mask_sign(1), m_alpha(0.), m_convlt(0.), m_normGradient(0),
  m_weight(1), m_contrastThreshold(10000.0), m_selectDisplay(NONE), m_state(NO_SUPPRESSION)
{ }

vpMeSite::vpMeSite(const double &ip, const double &jp)
  : m_i(0), m_j(0), m_ifloat(0), m_jfloat(0), m_mask_sign(1), m_alpha(0.), m_convlt(0.), m_normGradient(0),
  m_weight(1), m_contrastThreshold(10000.0), m_selectDisplay(NONE), m_state(NO_SUPPRESSION)
{
  m_i = vpMath::round(ip);
  m_j = vpMath::round(jp);
  m_ifloat = ip;
  m_jfloat = jp;
}

vpMeSite::vpMeSite(const vpMeSite &mesite)
  : m_i(0), m_j(0), m_ifloat(0), m_jfloat(0), m_mask_sign(1), m_alpha(0.), m_convlt(0.), m_normGradient(0),
  m_weight(1), m_contrastThreshold(10000.0), m_selectDisplay(NONE), m_state(NO_SUPPRESSION)
{
  *this = mesite;
}

// More an Update than init
// For points in meter form (to avoid approximations)
void vpMeSite::init(const double &ip, const double &jp, const double &alphap)
{
  // Note: keep old value of m_convlt, contrast and threshold
  m_selectDisplay = NONE;

  m_ifloat = ip;
  m_i = vpMath::round(ip);
  m_jfloat = jp;
  m_j = vpMath::round(jp);
  m_alpha = alphap;
  m_mask_sign = 1;
}

// initialise with convolution()
void vpMeSite::init(const double &ip, const double &jp, const double &alphap, const double &convltp)
{
  m_selectDisplay = NONE;
  m_ifloat = ip;
  m_i = static_cast<int>(ip);
  m_jfloat = jp;
  m_j = static_cast<int>(jp);
  m_alpha = alphap;
  m_convlt = convltp;
  m_mask_sign = 1;
}

// initialise with convolution and sign
void vpMeSite::init(const double &ip, const double &jp, const double &alphap, const double &convltp, const int &sign)
{
  m_selectDisplay = NONE;
  m_ifloat = ip;
  m_i = static_cast<int>(ip);
  m_jfloat = jp;
  m_j = static_cast<int>(jp);
  m_alpha = alphap;
  m_convlt = convltp;
  m_mask_sign = sign;
}

// initialise with convolution and sign
void vpMeSite::init(const double &ip, const double &jp, const double &alphap, const double &convltp, const int &sign, const double &contrastThreshold)
{
  m_selectDisplay = NONE;
  m_ifloat = ip;
  m_i = static_cast<int>(ip);
  m_jfloat = jp;
  m_j = static_cast<int>(jp);
  m_alpha = alphap;
  m_convlt = convltp;
  m_mask_sign = sign;
  m_contrastThreshold = contrastThreshold;
}

vpMeSite &vpMeSite::operator=(const vpMeSite &m)
{
  m_i = m.m_i;
  m_j = m.m_j;
  m_ifloat = m.m_ifloat;
  m_jfloat = m.m_jfloat;
  m_mask_sign = m.m_mask_sign;
  m_alpha = m.m_alpha;
  m_convlt = m.m_convlt;
  m_normGradient = m.m_normGradient;
  m_weight = m.m_weight;
  m_contrastThreshold = m.m_contrastThreshold;
  m_selectDisplay = m.m_selectDisplay;
  m_state = m.m_state;

  return *this;
}

vpMeSite *vpMeSite::getQueryList(const vpImage<unsigned char> &I, const int &range) const
{
  unsigned int range_ = static_cast<unsigned int>(range);
  // Size of query list includes the point on the line
  vpMeSite *list_query_pixels = new vpMeSite[(2 * range_) + 1];

  // range : +/- the range within which the pixel's
  // correspondent will be sought

  double salpha = sin(m_alpha);
  double calpha = cos(m_alpha);
  int n = 0;
  vpImagePoint ip;

  for (int k = -range; k <= range; ++k) {
    double ii = m_ifloat + (k * salpha);
    double jj = m_jfloat + (k * calpha);

    // Display
    if ((m_selectDisplay == RANGE_RESULT) || (m_selectDisplay == RANGE)) {
      ip.set_i(ii);
      ip.set_j(jj);
      vpDisplay::displayCross(I, ip, 1, vpColor::yellow);
    }

    // Copy parent's convolution
    vpMeSite pel;
    pel.init(ii, jj, m_alpha, m_convlt, m_mask_sign, m_contrastThreshold);
    pel.setDisplay(m_selectDisplay); // Display

    // Add site to the query list
    list_query_pixels[n] = pel;
    ++n;
  }

  return list_query_pixels;
}

// Specific function for ME
double vpMeSite::convolution(const vpImage<unsigned char> &I, const vpMe *me)
{
  int half;
  int height_ = static_cast<int>(I.getHeight());
  int width_ = static_cast<int>(I.getWidth());

  double conv = 0.0;
  unsigned int msize = me->getMaskSize();
  half = static_cast<int>((msize - 1) >> 1);

  if (horsImage(m_i, m_j, half + me->getStrip(), height_, width_)) {
    conv = 0.0;
    m_i = 0;
    m_j = 0;
  }
  else {
    // Calculate tangent angle from normal
    double theta = m_alpha + (M_PI / 2);
    // Move tangent angle to within 0->M_PI for a positive
    // mask index
    while (theta < 0) {
      theta += M_PI;
    }
    while (theta > M_PI) {
      theta -= M_PI;
    }

    // Convert radians to degrees
    int thetadeg = vpMath::round((theta * 180) / M_PI);

    const int flatAngle = 180;
    if (abs(thetadeg) == flatAngle) {
      thetadeg = 0;
    }

    unsigned int index_mask = static_cast<unsigned int>(thetadeg / static_cast<double>(me->getAngleStep()));

    unsigned int i_ = static_cast<unsigned int>(m_i);
    unsigned int j_ = static_cast<unsigned int>(m_j);
    unsigned int half_ = static_cast<unsigned int>(half);

    unsigned int ihalf = i_ - half_;
    unsigned int jhalf = j_ - half_;

    for (unsigned int a = 0; a < msize; ++a) {
      unsigned int ihalfa = ihalf + a;
      for (unsigned int b = 0; b < msize; ++b) {
        conv += m_mask_sign * me->getMask()[index_mask][a][b] * I(ihalfa, jhalf + b);
      }
    }
  }

  return conv;
}

void vpMeSite::track(const vpImage<unsigned char> &I, const vpMe *me, const bool &test_contrast)
{
  int max_rank = -1;
  double max_convolution = 0;
  double max = 0;
  double contrast = 0;

  // range = +/- range of pixels within which the correspondent
  // of the current pixel will be sought
  unsigned int range = me->getRange();
  const unsigned int numQueries = range * 2 + 1;

  vpMeSite *list_query_pixels = getQueryList(I, static_cast<int>(range));

  double contrast_max = 1 + me->getMu2();
  double contrast_min = 1 - me->getMu1();

  double threshold = computeFinalThreshold(*me);

  if (test_contrast) {
    double diff = 1e6;
    for (unsigned int n = 0; n < numQueries; ++n) {
      // convolution results
      double convolution_ = list_query_pixels[n].convolution(I, me);
      // luminance ratio of reference pixel to potential correspondent pixel
      // the luminance must be similar, hence the ratio value should
      // lay between, for instance, 0.5 and 1.5 (parameter tolerance)
      const double likelihood = fabs(convolution_ + m_convlt);

      if (likelihood > threshold) {
        contrast = convolution_ / m_convlt;
        if ((contrast > contrast_min) && (contrast < contrast_max) && (fabs(1 - contrast) < diff)) {
          diff = fabs(1 - contrast);
          max_convolution = convolution_;
          max = likelihood;
          max_rank = static_cast<int>(n);
        }
      }
    }
  }
  else { // test on contrast only
    for (unsigned int n = 0; n < numQueries; ++n) {

      // convolution results
      double convolution_ = list_query_pixels[n].convolution(I, me);
      const double likelihood = fabs(2 * convolution_);
      if ((likelihood > max) && (likelihood > threshold)) {
        max_convolution = convolution_;
        max = likelihood;
        max_rank = static_cast<int>(n);
      }
    }
  }

  vpImagePoint ip;

  if (max_rank >= 0) {
    if ((m_selectDisplay == RANGE_RESULT) || (m_selectDisplay == RESULT)) {
      ip.set_i(list_query_pixels[max_rank].m_i);
      ip.set_j(list_query_pixels[max_rank].m_j);
      vpDisplay::displayPoint(I, ip, vpColor::red);
    }

    *this = list_query_pixels[max_rank]; // The vpMeSite2 is replaced by the
    // vpMeSite2 of max likelihood
    m_normGradient = vpMath::sqr(max_convolution);

    m_convlt = max_convolution;
  }
  else // none of the query sites is better than the threshold
  {
    if ((m_selectDisplay == RANGE_RESULT) || (m_selectDisplay == RESULT)) {
      ip.set_i(list_query_pixels[0].m_i);
      ip.set_j(list_query_pixels[0].m_j);
      vpDisplay::displayPoint(I, ip, vpColor::green);
    }
    m_normGradient = 0;
    if (std::fabs(contrast) > std::numeric_limits<double>::epsilon()) {
      m_state = CONTRAST; // contrast suppression
    }
    else {
      m_state = THRESHOLD; // threshold suppression
    }

  }
  delete[] list_query_pixels;
}

void vpMeSite::trackMultipleHypotheses(const vpImage<unsigned char> &I, const vpMe &me, const bool &test_contrast,
std::vector<vpMeSite> &outputHypotheses, const unsigned numCandidates)
{

  // range = +/- range of pixels within which the correspondent
  // of the current pixel will be sought
  unsigned int range = me.getRange();
  const unsigned int numQueries = range * 2 + 1;

  if (numCandidates > numQueries) {
    throw vpException(vpException::badValue, "Error in vpMeSite::track: the number of retained hypotheses cannot superior to the number of queried sites.");
  }

  vpMeSite *list_query_pixels = getQueryList(I, static_cast<int>(range));


  // Insert into a map, where the key is the sorting criterion (negative likelihood or contrast diff)
  // and the key is the ME site + its computed likelihood and contrast.
  // After computation: iterating on the map is guaranteed to be done with the keys being sorted according to the criterion.
  // Multimap allows to have multiple values (sites) with the same key (likelihood/contrast diff)
  // Only the candidates that are above the threshold are kept
  std::multimap<double, std::tuple<vpMeSite *, double, double>> candidates;

  const double contrast_max = 1 + me.getMu2();
  const double contrast_min = 1 - me.getMu1();

  const double threshold = computeFinalThreshold(me);

  // First step: compute likelihoods and contrasts for all queries
  if (test_contrast) {
    for (unsigned int n = 0; n < numQueries; ++n) {
      vpMeSite &query = list_query_pixels[n];
      //   convolution results
      const double convolution_ = query.convolution(I, &me);
      // luminance ratio of reference pixel to potential correspondent pixel
      // the luminance must be similar, hence the ratio value should
      // lay between, for instance, 0.5 and 1.5 (parameter tolerance)
      const double likelihood = fabs(convolution_ + m_convlt);

      query.m_convlt = convolution_;
      const double contrast = convolution_ / m_convlt;
      candidates.insert({ fabs(1.0 - contrast), {&query, likelihood, contrast} });
    }
  }
  else { // test on likelihood only
    for (unsigned int n = 0; n < numQueries; ++n) {
      // convolution results
      vpMeSite &query = list_query_pixels[n];
      const double convolution_ = query.convolution(I, &me);
      const double likelihood = fabs(2 * convolution_);
      query.m_convlt = convolution_;
      candidates.insert({ -likelihood, {&query, likelihood, 0.0} });
    }
  }
  // Take first numCandidates hypotheses: map is sorted according to the likelihood/contrast difference so we can just
  // iterate from the start
  outputHypotheses.resize(numCandidates);
  std::multimap<double, std::tuple<vpMeSite *, double, double>>::iterator it = candidates.begin();
  if (test_contrast) {
    for (unsigned int i = 0; i < numCandidates; ++i, ++it) {
      outputHypotheses[i] = *(std::get<0>(it->second));
      outputHypotheses[i].m_normGradient = vpMath::sqr(outputHypotheses[i].m_convlt);
      const double likelihood = std::get<1>(it->second);
      const double contrast = std::get<2>(it->second);

      if (likelihood > threshold) {
        if (contrast <= contrast_min || contrast >= contrast_max) {
          outputHypotheses[i].m_state = vpMeSiteState::CONTRAST;
        }
        else {
          outputHypotheses[i].m_state = vpMeSiteState::NO_SUPPRESSION;
        }
      }
      else {
        outputHypotheses[i].m_state = vpMeSiteState::THRESHOLD;
      }
    }
  }
  else {
    for (unsigned int i = 0; i < numCandidates; ++i, ++it) {
      outputHypotheses[i] = *(std::get<0>(it->second));
      const double likelihood = std::get<1>(it->second);
      if (likelihood > threshold) {
        outputHypotheses[i].m_state = vpMeSiteState::NO_SUPPRESSION;
      }
      else {
        outputHypotheses[i].m_state = vpMeSiteState::THRESHOLD;
      }
    }
  }

  const vpMeSite &bestMatch = outputHypotheses[0];


  if (bestMatch.m_state != NO_SUPPRESSION) {
    if ((m_selectDisplay == RANGE_RESULT) || (m_selectDisplay == RESULT)) {

      vpDisplay::displayPoint(I, bestMatch.m_i, bestMatch.m_j, vpColor::red);
    }
    *this = outputHypotheses[0];
  }
  else {
    if ((m_selectDisplay == RANGE_RESULT) || (m_selectDisplay == RESULT)) {
      vpDisplay::displayPoint(I, bestMatch.m_i, bestMatch.m_j, vpColor::green);
    }
    m_normGradient = 0;
  }

  delete[] list_query_pixels;
}

int vpMeSite::operator!=(const vpMeSite &m) { return ((m.m_i != m_i) || (m.m_j != m_j)); }

<<<<<<< HEAD
VISP_EXPORT std::ostream &operator<<(std::ostream &os, vpMeSite &vpMeS)
{
  return (os << "Alpha: " << vpMeS.m_alpha << "  Convolution: " << vpMeS.m_convlt << "  Weight: " << vpMeS.m_weight << "  Threshold: " << vpMeS.m_contrastThreshold);
}

void vpMeSite::display(const vpImage<unsigned char> &I) const { vpMeSite::display(I, m_ifloat, m_jfloat, m_state); }
=======
void vpMeSite::display(const vpImage<unsigned char> &I) { vpMeSite::display(I, m_ifloat, m_jfloat, m_state); }
>>>>>>> 82830971

void vpMeSite::display(const vpImage<vpRGBa> &I) const { vpMeSite::display(I, m_ifloat, m_jfloat, m_state); }

// Static functions

void vpMeSite::display(const vpImage<unsigned char> &I, const double &i, const double &j, const vpMeSiteState &state)
{
  const unsigned int crossSize = 3;
  switch (state) {
  case NO_SUPPRESSION:
    vpDisplay::displayCross(I, vpImagePoint(i, j), crossSize, vpColor::green, 1);
    break;

  case CONTRAST:
    vpDisplay::displayCross(I, vpImagePoint(i, j), crossSize, vpColor::blue, 1);
    break;

  case THRESHOLD:
    vpDisplay::displayCross(I, vpImagePoint(i, j), crossSize, vpColor::purple, 1);
    break;

  case M_ESTIMATOR:
    vpDisplay::displayCross(I, vpImagePoint(i, j), crossSize, vpColor::red, 1);
    break;

  case OUTSIDE_ROI_MASK:
    vpDisplay::displayCross(I, vpImagePoint(i, j), crossSize, vpColor::cyan, 1);
    break;

  default:
    vpDisplay::displayCross(I, vpImagePoint(i, j), crossSize, vpColor::yellow, 1);
  }
}

void vpMeSite::display(const vpImage<vpRGBa> &I, const double &i, const double &j, const vpMeSiteState &state)
{
  switch (state) {
  case NO_SUPPRESSION:
    vpDisplay::displayCross(I, vpImagePoint(i, j), 3, vpColor::green, 1);
    break;

  case CONTRAST:
    vpDisplay::displayCross(I, vpImagePoint(i, j), 3, vpColor::blue, 1);
    break;

  case THRESHOLD:
    vpDisplay::displayCross(I, vpImagePoint(i, j), 3, vpColor::purple, 1);
    break;

  case M_ESTIMATOR:
    vpDisplay::displayCross(I, vpImagePoint(i, j), 3, vpColor::red, 1);
    break;

  case OUTSIDE_ROI_MASK:
    vpDisplay::displayCross(I, vpImagePoint(i, j), 3, vpColor::cyan, 1);
    break;

  default:
    vpDisplay::displayCross(I, vpImagePoint(i, j), 3, vpColor::yellow, 1);
  }
}

VISP_EXPORT std::ostream &operator<<(std::ostream &os, vpMeSite &vpMeS)
{
  return (os << "Alpha: " << vpMeS.m_alpha << "  Convolution: " << vpMeS.m_convlt << "  Weight: " << vpMeS.m_weight << "  Threshold: " << vpMeS.m_contrastThreshold);
}

END_VISP_NAMESPACE<|MERGE_RESOLUTION|>--- conflicted
+++ resolved
@@ -467,16 +467,8 @@
 
 int vpMeSite::operator!=(const vpMeSite &m) { return ((m.m_i != m_i) || (m.m_j != m_j)); }
 
-<<<<<<< HEAD
-VISP_EXPORT std::ostream &operator<<(std::ostream &os, vpMeSite &vpMeS)
-{
-  return (os << "Alpha: " << vpMeS.m_alpha << "  Convolution: " << vpMeS.m_convlt << "  Weight: " << vpMeS.m_weight << "  Threshold: " << vpMeS.m_contrastThreshold);
-}
 
 void vpMeSite::display(const vpImage<unsigned char> &I) const { vpMeSite::display(I, m_ifloat, m_jfloat, m_state); }
-=======
-void vpMeSite::display(const vpImage<unsigned char> &I) { vpMeSite::display(I, m_ifloat, m_jfloat, m_state); }
->>>>>>> 82830971
 
 void vpMeSite::display(const vpImage<vpRGBa> &I) const { vpMeSite::display(I, m_ifloat, m_jfloat, m_state); }
 
