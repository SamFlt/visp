--- conflicted
+++ resolved
@@ -84,17 +84,11 @@
     display(dIy, "Gradient dIy");
 
     //! [Canny]
-<<<<<<< HEAD
-=======
 #if defined(HAVE_OPENCV_IMGPROC)
->>>>>>> 1ac0aae5
     vpImage<unsigned char> C;
     vpImageFilter::canny(I, C, 5, -1., 3);
     display(C, "Canny");
-<<<<<<< HEAD
-=======
 #endif
->>>>>>> 1ac0aae5
     //! [Canny]
 
     //! [Convolution kernel]
