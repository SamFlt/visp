//! \example tutorial-panda3d-renderer.cpp
#include <iostream>
#include <visp3/core/vpConfig.h>

#if defined(VISP_HAVE_PANDA3D) && defined(VISP_HAVE_DISPLAY) && defined(VISP_HAVE_MODULE_IO)

#include <visp3/core/vpException.h>
#include <visp3/core/vpExponentialMap.h>

#include <visp3/gui/vpDisplayX.h>
#include <visp3/gui/vpDisplayGDI.h>
#include <visp3/gui/vpDisplayD3D.h>
#include <visp3/gui/vpDisplayOpenCV.h>
#include <visp3/gui/vpDisplayGTK.h>

#include <visp3/io/vpParseArgv.h>

#include <visp3/io/vpImageIo.h>

#include <visp3/ar/vpPanda3DRGBRenderer.h>
#include <visp3/ar/vpPanda3DGeometryRenderer.h>
#include <visp3/ar/vpPanda3DRendererSet.h>
#include <visp3/ar/vpPanda3DCommonFilters.h>

#ifdef ENABLE_VISP_NAMESPACE
using namespace VISP_NAMESPACE_NAME;
#endif

void displayNormals(const vpImage<vpRGBf> &normalsImage,
                    vpImage<vpRGBa> &normalDisplayImage)
{
#if defined(_OPENMP)
#pragma omp parallel for
#endif
  for (int i = 0; i < normalsImage.getSize(); ++i) {
    normalDisplayImage.bitmap[i].R = static_cast<unsigned char>((normalsImage.bitmap[i].R + 1.0) * 127.5f);
    normalDisplayImage.bitmap[i].G = static_cast<unsigned char>((normalsImage.bitmap[i].G + 1.0) * 127.5f);
    normalDisplayImage.bitmap[i].B = static_cast<unsigned char>((normalsImage.bitmap[i].B + 1.0) * 127.5f);
  }

  vpDisplay::display(normalDisplayImage);
  vpDisplay::flush(normalDisplayImage);
}

void displayDepth(const vpImage<float> &depthImage,
                  vpImage<unsigned char> &depthDisplayImage, float nearV, float farV)
{
#if defined(_OPENMP)
#pragma omp parallel for
#endif
  for (int i = 0; i < depthImage.getSize(); ++i) {
    float val = std::max(0.f, (depthImage.bitmap[i] - nearV) / (farV - nearV));
    depthDisplayImage.bitmap[i] = static_cast<unsigned char>(val * 255.f);
  }
  vpDisplay::display(depthDisplayImage);
  vpDisplay::flush(depthDisplayImage);
}

void displayLightDifference(const vpImage<vpRGBa> &colorImage, const vpImage<vpRGBa> &colorDiffuseOnly, vpImage<unsigned char> &lightDifference)
{
#if defined(_OPENMP)
#pragma omp parallel for
#endif
  for (int i = 0; i < colorImage.getSize(); ++i) {
    float I1 = 0.299 * colorImage.bitmap[i].R + 0.587 * colorImage.bitmap[i].G + 0.114 * colorImage.bitmap[i].B;
    float I2 = 0.299 * colorDiffuseOnly.bitmap[i].R + 0.587 * colorDiffuseOnly.bitmap[i].G + 0.114 * colorDiffuseOnly.bitmap[i].B;
    lightDifference.bitmap[i] = static_cast<unsigned char>(round(abs(I1 - I2)));
  }
  vpDisplay::display(lightDifference);
  vpDisplay::flush(lightDifference);
}

void displayCanny(const vpImage<vpRGBf> &cannyRawData,
                  vpImage<unsigned char> &canny)
{
#if defined(_OPENMP)
#pragma omp parallel for
#endif
  for (int i = 0; i < cannyRawData.getSize(); ++i) {
    vpRGBf &px = cannyRawData.bitmap[i];
    canny.bitmap[i] = 255 * (px.R * px.R + px.G * px.G > 0);
    //canny.bitmap[i] = static_cast<unsigned char>(127.5f + 127.5f * atan(px.B));
  }

  vpDisplay::display(canny);
  for (unsigned int i = 0; i < canny.getHeight(); i += 8) {
    for (unsigned int j = 0; j < canny.getWidth(); j += 8) {
      bool valid = (pow(cannyRawData[i][j].R, 2.f) + pow(cannyRawData[i][j].G, 2.f)) > 0;
      if (!valid) continue;
      float angle = cannyRawData[i][j].B;
      unsigned x = j + 10 * cos(angle);
      unsigned y = i + 10 * sin(angle);
      vpDisplay::displayArrow(canny, i, j, y, x, vpColor::green);
    }
  }
  vpDisplay::flush(canny);
}

int main(int argc, const char **argv)
{
  bool stepByStep = false;
  bool debug = false;
  bool showLightContrib = false;
  bool showCanny = false;
  char *modelPathCstr = nullptr;

  char *backgroundPathCstr = nullptr;
  vpParseArgv::vpArgvInfo argTable[] =
  {
    {"-model", vpParseArgv::ARGV_STRING, (char *) nullptr, (char *)&modelPathCstr,
     "Path to the model to load."},

    {"-background", vpParseArgv::ARGV_STRING, (char *) nullptr, (char *)&backgroundPathCstr,
     "Path to the background image to load for the rgb renderer."},
    {"-step", vpParseArgv::ARGV_CONSTANT_BOOL, (char *) nullptr, (char *)&stepByStep,
     "Show frames step by step."},
    {"-specular", vpParseArgv::ARGV_CONSTANT_BOOL, (char *) nullptr, (char *)&showLightContrib,
     "Show frames step by step."},
    {"-canny", vpParseArgv::ARGV_CONSTANT_BOOL, (char *) nullptr, (char *)&showCanny,
     "Show frames step by step."},
    {"-debug", vpParseArgv::ARGV_CONSTANT_BOOL, (char *) nullptr, (char *)&debug,
     "Show Opengl/Panda3D debug message."},
    {"-h", vpParseArgv::ARGV_HELP, (char *) nullptr, (char *) nullptr,
     "Print the help."},
    {(char *) nullptr, vpParseArgv::ARGV_END, (char *) nullptr, (char *) nullptr, (char *) nullptr} };

  // Read the command line options
  if (vpParseArgv::parse(&argc, argv, argTable,
                         vpParseArgv::ARGV_NO_LEFTOVERS |
                         vpParseArgv::ARGV_NO_ABBREV |
                         vpParseArgv::ARGV_NO_DEFAULTS)) {
    return (false);
  }

  std::string modelPath;
  if (modelPathCstr) {
    modelPath = modelPathCstr;
  }
  else {
    modelPath = "data/suzanne.bam";
  }

  std::string backgroundPath;
  if (backgroundPathCstr) {
    backgroundPath = backgroundPathCstr;
  }
  const std::string objectName = "object";

  //! [Renderer set]
  vpPanda3DRenderParameters renderParams(vpCameraParameters(300, 300, 160, 120), 240, 320, 0.01, 10.0);
  vpPanda3DRendererSet renderer(renderParams);
  renderer.setRenderParameters(renderParams);
  renderer.setVerticalSyncEnabled(false);
  renderer.setAbortOnPandaError(true);
  if (debug) {
    renderer.enableDebugLog();
  }
  //! [Renderer set]

  //! [Subrenderers init]
  std::shared_ptr<vpPanda3DGeometryRenderer> geometryRenderer = std::make_shared<vpPanda3DGeometryRenderer>(vpPanda3DGeometryRenderer::vpRenderType::OBJECT_NORMALS);
  std::shared_ptr<vpPanda3DGeometryRenderer> cameraRenderer = std::make_shared<vpPanda3DGeometryRenderer>(vpPanda3DGeometryRenderer::vpRenderType::CAMERA_NORMALS);
  std::shared_ptr<vpPanda3DRGBRenderer> rgbRenderer = std::make_shared<vpPanda3DRGBRenderer>();
  std::shared_ptr<vpPanda3DRGBRenderer> rgbDiffuseRenderer = std::make_shared<vpPanda3DRGBRenderer>(false);
  std::shared_ptr<vpPanda3DLuminanceFilter> grayscaleFilter = std::make_shared<vpPanda3DLuminanceFilter>("toGrayscale", rgbRenderer, false);
  std::shared_ptr<vpPanda3DGaussianBlur> blurFilter = std::make_shared<vpPanda3DGaussianBlur>("blur", grayscaleFilter, false);
  std::shared_ptr<vpPanda3DCanny> cannyFilter = std::make_shared<vpPanda3DCanny>("canny", blurFilter, true, 10.f);
  //! [Subrenderers init]

  //! [Adding subrenderers]
  renderer.addSubRenderer(geometryRenderer);
  renderer.addSubRenderer(cameraRenderer);
  renderer.addSubRenderer(rgbRenderer);
  if (showLightContrib) {
    renderer.addSubRenderer(rgbDiffuseRenderer);
  }
  if (showCanny) {
    renderer.addSubRenderer(grayscaleFilter);
    renderer.addSubRenderer(blurFilter);
    renderer.addSubRenderer(cannyFilter);
  }
  std::cout << "Initializing Panda3D rendering framework" << std::endl;
  renderer.initFramework();
  //! [Adding subrenderers]

  //! [Scene configuration]
  NodePath object = renderer.loadObject(objectName, modelPath);
  renderer.addNodeToScene(object);

  vpPanda3DAmbientLight alight("Ambient", vpRGBf(0.2));
  renderer.addLight(alight);

  vpPanda3DPointLight plight("Point", vpRGBf(1.0), vpColVector({ 0.3, -0.4, -0.2 }), vpColVector({ 0.0, 0.0, 1.0 }));
  renderer.addLight(plight);

  vpPanda3DDirectionalLight dlight("Directional", vpRGBf(2.0), vpColVector({ 1.0, 1.0, 0.0 }));
  renderer.addLight(dlight);

<<<<<<< HEAD
    //! [Scene configuration]

  rgbRenderer->printStructure();

  unsigned h = renderParams.getImageHeight(), w = renderParams.getImageWidth();
=======
>>>>>>> 82830971
  if (!backgroundPath.empty()) {
    vpImage<vpRGBa> background;
    vpImageIo::read(background, backgroundPath);
    rgbRenderer->setBackgroundImage(background);
  }

  rgbRenderer->printStructure();

  std::cout << "Setting camera pose" << std::endl;
  renderer.setCameraPose(vpHomogeneousMatrix(0.0, 0.0, -0.3, 0.0, 0.0, 0.0));
<<<<<<< HEAD
=======
  //! [Scene configuration]

>>>>>>> 82830971
  unsigned h = renderParams.getImageHeight(), w = renderParams.getImageWidth();
  std::cout << "Creating display and data images" << std::endl;
  vpImage<vpRGBf> normalsImage;
  vpImage<vpRGBf> cameraNormalsImage;
  vpImage<vpRGBf> cannyRawData;
  vpImage<float> depthImage;
  vpImage<vpRGBa> colorImage(h, w);
  vpImage<vpRGBa> colorDiffuseOnly(h, w);
  vpImage<unsigned char> lightDifference(h, w);
  vpImage<unsigned char> cannyImage(h, w);

  vpImage<vpRGBa> normalDisplayImage(h, w);
  vpImage<vpRGBa> cameraNormalDisplayImage(h, w);
  vpImage<unsigned char> depthDisplayImage(h, w);

#if defined(VISP_HAVE_GTK)
  using DisplayCls = vpDisplayGTK;
#elif defined(VISP_HAVE_X11)
  using DisplayCls = vpDisplayX;
#elif defined(HAVE_OPENCV_HIGHGUI)
  using DisplayCls = vpDisplayOpenCV;
#elif defined(VISP_HAVE_GDI)
  using DisplayCls = vpDisplayGDI;
#elif defined(VISP_HAVE_D3D9)
  using DisplayCls = vpDisplayD3D;
#endif

  DisplayCls dNormals(normalDisplayImage, 0, 0, "normals in world space");
  DisplayCls dNormalsCamera(cameraNormalDisplayImage, 0, h + 80, "normals in camera space");
  DisplayCls dDepth(depthDisplayImage, w + 80, 0, "depth");
  DisplayCls dColor(colorImage, w + 80, h + 80, "color");

  DisplayCls dImageDiff;
  if (showLightContrib) {
    dImageDiff.init(lightDifference, w * 2 + 80, 0, "Specular/reflectance contribution");
  }
  DisplayCls dCanny;
  if (showCanny) {
    dCanny.init(cannyImage, w * 2 + 80, h + 80, "Canny");
  }
  renderer.renderFrame();
  bool end = false;
  bool firstFrame = true;
  std::vector<double> renderTime, fetchTime, displayTime;
  while (!end) {
    float nearV = 0, farV = 0;
    const double beforeComputeBB = vpTime::measureTimeMs();
    rgbRenderer->computeNearAndFarPlanesFromNode(objectName, nearV, farV);
    renderParams.setClippingDistance(nearV, farV);
    renderer.setRenderParameters(renderParams);
    //std::cout << "Update clipping plane took " << vpTime::measureTimeMs() - beforeComputeBB << std::endl;

    const double beforeRender = vpTime::measureTimeMs();
    renderer.renderFrame();
    const double beforeFetch = vpTime::measureTimeMs();
    renderer.getRenderer<vpPanda3DGeometryRenderer>(geometryRenderer->getName())->getRender(normalsImage, depthImage);
    renderer.getRenderer<vpPanda3DGeometryRenderer>(cameraRenderer->getName())->getRender(cameraNormalsImage);
    renderer.getRenderer<vpPanda3DRGBRenderer>(rgbRenderer->getName())->getRender(colorImage);
    if (showLightContrib) {
      renderer.getRenderer<vpPanda3DRGBRenderer>(rgbDiffuseRenderer->getName())->getRender(colorDiffuseOnly);
    }
    if (showCanny) {
      renderer.getRenderer<vpPanda3DCanny>()->getRender(cannyRawData);
    }

    const double beforeConvert = vpTime::measureTimeMs();
    displayNormals(normalsImage, normalDisplayImage);
    displayNormals(cameraNormalsImage, cameraNormalDisplayImage);
    displayDepth(depthImage, depthDisplayImage, nearV, farV);
    if (showLightContrib) {
      displayLightDifference(colorImage, colorDiffuseOnly, lightDifference);
    }
    if (showCanny) {
      displayCanny(cannyRawData, cannyImage);
    }

    vpDisplay::display(colorImage);
    vpDisplay::displayText(colorImage, 15, 15, "Click to quit", vpColor::red);

    if (stepByStep) {
      vpDisplay::displayText(colorImage, 50, 15, "Next frame: space", vpColor::red);
    }
    if (vpDisplay::getClick(colorImage, false)) {
      end = true;
    }
    vpDisplay::flush(colorImage);
    const double endDisplay = vpTime::measureTimeMs();
    renderTime.push_back(beforeFetch - beforeRender);
    fetchTime.push_back(beforeConvert - beforeFetch);
    displayTime.push_back(endDisplay - beforeConvert);
    std::string s;
    if (stepByStep) {
      bool next = false;
      while (!next) {
        vpDisplay::getKeyboardEvent(colorImage, s, true);
        if (s == " ") {
          next = true;
        }
      }
    }
    const double afterAll = vpTime::measureTimeMs();
    const double delta = (afterAll - beforeRender) / 1000.0;
    const vpHomogeneousMatrix wTo = renderer.getNodePose(objectName);
    const vpHomogeneousMatrix oToo = vpExponentialMap::direct(vpColVector({ 0.0, 0.0, 0.0, 0.0, vpMath::rad(20.0), 0.0 }), delta);
    renderer.setNodePose(objectName, wTo * oToo);
  }
  if (renderTime.size() > 0) {
    std::cout << "Render time: " << vpMath::getMean(renderTime) << "ms +- " << vpMath::getStdev(renderTime) << "ms" << std::endl;
    std::cout << "Panda3D -> vpImage time: " << vpMath::getMean(fetchTime) << "ms +- " << vpMath::getStdev(fetchTime) << "ms" << std::endl;
    std::cout << "Display time: " << vpMath::getMean(displayTime) << "ms +- " << vpMath::getStdev(displayTime) << "ms" << std::endl;
  }
  return 0;
}

#else

int main()
{
  std::cerr << "Recompile ViSP with Panda3D as a third party to run this tutorial" << std::endl;
  return EXIT_FAILURE;
}

#endif<|MERGE_RESOLUTION|>--- conflicted
+++ resolved
@@ -196,14 +196,12 @@
   vpPanda3DDirectionalLight dlight("Directional", vpRGBf(2.0), vpColVector({ 1.0, 1.0, 0.0 }));
   renderer.addLight(dlight);
 
-<<<<<<< HEAD
-    //! [Scene configuration]
+  //! [Scene configuration]
 
   rgbRenderer->printStructure();
 
   unsigned h = renderParams.getImageHeight(), w = renderParams.getImageWidth();
-=======
->>>>>>> 82830971
+
   if (!backgroundPath.empty()) {
     vpImage<vpRGBa> background;
     vpImageIo::read(background, backgroundPath);
@@ -214,11 +212,9 @@
 
   std::cout << "Setting camera pose" << std::endl;
   renderer.setCameraPose(vpHomogeneousMatrix(0.0, 0.0, -0.3, 0.0, 0.0, 0.0));
-<<<<<<< HEAD
-=======
+
   //! [Scene configuration]
 
->>>>>>> 82830971
   unsigned h = renderParams.getImageHeight(), w = renderParams.getImageWidth();
   std::cout << "Creating display and data images" << std::endl;
   vpImage<vpRGBf> normalsImage;
